--- conflicted
+++ resolved
@@ -14,12 +14,8 @@
 
 int dlm_dir_nodeid(struct dlm_rsb *rsb);
 int dlm_hash2nodeid(struct dlm_ls *ls, uint32_t hash);
-<<<<<<< HEAD
-void dlm_recover_dir_nodeid(struct dlm_ls *ls);
-=======
 void dlm_recover_dir_nodeid(struct dlm_ls *ls,
 			    const struct list_head *root_list);
->>>>>>> 0c383648
 int dlm_recover_directory(struct dlm_ls *ls, uint64_t seq);
 void dlm_copy_master_names(struct dlm_ls *ls, const char *inbuf, int inlen,
 			   char *outbuf, int outlen, int nodeid);
