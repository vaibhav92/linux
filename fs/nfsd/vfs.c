// SPDX-License-Identifier: GPL-2.0
/*
 * File operations used by nfsd. Some of these have been ripped from
 * other parts of the kernel because they weren't exported, others
 * are partial duplicates with added or changed functionality.
 *
 * Note that several functions dget() the dentry upon which they want
 * to act, most notably those that create directory entries. Response
 * dentry's are dput()'d if necessary in the release callback.
 * So if you notice code paths that apparently fail to dput() the
 * dentry, don't worry--they have been taken care of.
 *
 * Copyright (C) 1995-1999 Olaf Kirch <okir@monad.swb.de>
 * Zerocpy NFS support (C) 2002 Hirokazu Takahashi <taka@valinux.co.jp>
 */

#include <linux/fs.h>
#include <linux/file.h>
#include <linux/splice.h>
#include <linux/falloc.h>
#include <linux/fcntl.h>
#include <linux/namei.h>
#include <linux/delay.h>
#include <linux/fsnotify.h>
#include <linux/posix_acl_xattr.h>
#include <linux/xattr.h>
#include <linux/jhash.h>
#include <linux/ima.h>
#include <linux/pagemap.h>
#include <linux/slab.h>
#include <linux/uaccess.h>
#include <linux/exportfs.h>
#include <linux/writeback.h>
#include <linux/security.h>

#include "xdr3.h"

#ifdef CONFIG_NFSD_V4
#include "../internal.h"
#include "acl.h"
#include "idmap.h"
#include "xdr4.h"
#endif /* CONFIG_NFSD_V4 */

#include "nfsd.h"
#include "vfs.h"
#include "filecache.h"
#include "trace.h"

#define NFSDDBG_FACILITY		NFSDDBG_FILEOP

/* 
 * Called from nfsd_lookup and encode_dirent. Check if we have crossed 
 * a mount point.
 * Returns -EAGAIN or -ETIMEDOUT leaving *dpp and *expp unchanged,
 *  or nfs_ok having possibly changed *dpp and *expp
 */
int
nfsd_cross_mnt(struct svc_rqst *rqstp, struct dentry **dpp, 
		        struct svc_export **expp)
{
	struct svc_export *exp = *expp, *exp2 = NULL;
	struct dentry *dentry = *dpp;
	struct path path = {.mnt = mntget(exp->ex_path.mnt),
			    .dentry = dget(dentry)};
	int err = 0;

	err = follow_down(&path);
	if (err < 0)
		goto out;
	if (path.mnt == exp->ex_path.mnt && path.dentry == dentry &&
	    nfsd_mountpoint(dentry, exp) == 2) {
		/* This is only a mountpoint in some other namespace */
		path_put(&path);
		goto out;
	}

	exp2 = rqst_exp_get_by_name(rqstp, &path);
	if (IS_ERR(exp2)) {
		err = PTR_ERR(exp2);
		/*
		 * We normally allow NFS clients to continue
		 * "underneath" a mountpoint that is not exported.
		 * The exception is V4ROOT, where no traversal is ever
		 * allowed without an explicit export of the new
		 * directory.
		 */
		if (err == -ENOENT && !(exp->ex_flags & NFSEXP_V4ROOT))
			err = 0;
		path_put(&path);
		goto out;
	}
	if (nfsd_v4client(rqstp) ||
		(exp->ex_flags & NFSEXP_CROSSMOUNT) || EX_NOHIDE(exp2)) {
		/* successfully crossed mount point */
		/*
		 * This is subtle: path.dentry is *not* on path.mnt
		 * at this point.  The only reason we are safe is that
		 * original mnt is pinned down by exp, so we should
		 * put path *before* putting exp
		 */
		*dpp = path.dentry;
		path.dentry = dentry;
		*expp = exp2;
		exp2 = exp;
	}
	path_put(&path);
	exp_put(exp2);
out:
	return err;
}

static void follow_to_parent(struct path *path)
{
	struct dentry *dp;

	while (path->dentry == path->mnt->mnt_root && follow_up(path))
		;
	dp = dget_parent(path->dentry);
	dput(path->dentry);
	path->dentry = dp;
}

static int nfsd_lookup_parent(struct svc_rqst *rqstp, struct dentry *dparent, struct svc_export **exp, struct dentry **dentryp)
{
	struct svc_export *exp2;
	struct path path = {.mnt = mntget((*exp)->ex_path.mnt),
			    .dentry = dget(dparent)};

	follow_to_parent(&path);

	exp2 = rqst_exp_parent(rqstp, &path);
	if (PTR_ERR(exp2) == -ENOENT) {
		*dentryp = dget(dparent);
	} else if (IS_ERR(exp2)) {
		path_put(&path);
		return PTR_ERR(exp2);
	} else {
		*dentryp = dget(path.dentry);
		exp_put(*exp);
		*exp = exp2;
	}
	path_put(&path);
	return 0;
}

/*
 * For nfsd purposes, we treat V4ROOT exports as though there was an
 * export at *every* directory.
 * We return:
 * '1' if this dentry *must* be an export point,
 * '2' if it might be, if there is really a mount here, and
 * '0' if there is no chance of an export point here.
 */
int nfsd_mountpoint(struct dentry *dentry, struct svc_export *exp)
{
	if (!d_inode(dentry))
		return 0;
	if (exp->ex_flags & NFSEXP_V4ROOT)
		return 1;
	if (nfsd4_is_junction(dentry))
		return 1;
	if (d_mountpoint(dentry))
		/*
		 * Might only be a mountpoint in a different namespace,
		 * but we need to check.
		 */
		return 2;
	return 0;
}

__be32
nfsd_lookup_dentry(struct svc_rqst *rqstp, struct svc_fh *fhp,
		   const char *name, unsigned int len,
		   struct svc_export **exp_ret, struct dentry **dentry_ret)
{
	struct svc_export	*exp;
	struct dentry		*dparent;
	struct dentry		*dentry;
	int			host_err;

	dprintk("nfsd: nfsd_lookup(fh %s, %.*s)\n", SVCFH_fmt(fhp), len,name);

	dparent = fhp->fh_dentry;
	exp = exp_get(fhp->fh_export);

	/* Lookup the name, but don't follow links */
	if (isdotent(name, len)) {
		if (len==1)
			dentry = dget(dparent);
		else if (dparent != exp->ex_path.dentry)
			dentry = dget_parent(dparent);
		else if (!EX_NOHIDE(exp) && !nfsd_v4client(rqstp))
			dentry = dget(dparent); /* .. == . just like at / */
		else {
			/* checking mountpoint crossing is very different when stepping up */
			host_err = nfsd_lookup_parent(rqstp, dparent, &exp, &dentry);
			if (host_err)
				goto out_nfserr;
		}
	} else {
		/*
		 * In the nfsd4_open() case, this may be held across
		 * subsequent open and delegation acquisition which may
		 * need to take the child's i_mutex:
		 */
		fh_lock_nested(fhp, I_MUTEX_PARENT);
		dentry = lookup_one_len(name, dparent, len);
		host_err = PTR_ERR(dentry);
		if (IS_ERR(dentry))
			goto out_nfserr;
		if (nfsd_mountpoint(dentry, exp)) {
			/*
			 * We don't need the i_mutex after all.  It's
			 * still possible we could open this (regular
			 * files can be mountpoints too), but the
			 * i_mutex is just there to prevent renames of
			 * something that we might be about to delegate,
			 * and a mountpoint won't be renamed:
			 */
			fh_unlock(fhp);
			if ((host_err = nfsd_cross_mnt(rqstp, &dentry, &exp))) {
				dput(dentry);
				goto out_nfserr;
			}
		}
	}
	*dentry_ret = dentry;
	*exp_ret = exp;
	return 0;

out_nfserr:
	exp_put(exp);
	return nfserrno(host_err);
}

/*
 * Look up one component of a pathname.
 * N.B. After this call _both_ fhp and resfh need an fh_put
 *
 * If the lookup would cross a mountpoint, and the mounted filesystem
 * is exported to the client with NFSEXP_NOHIDE, then the lookup is
 * accepted as it stands and the mounted directory is
 * returned. Otherwise the covered directory is returned.
 * NOTE: this mountpoint crossing is not supported properly by all
 *   clients and is explicitly disallowed for NFSv3
 *      NeilBrown <neilb@cse.unsw.edu.au>
 */
__be32
nfsd_lookup(struct svc_rqst *rqstp, struct svc_fh *fhp, const char *name,
				unsigned int len, struct svc_fh *resfh)
{
	struct svc_export	*exp;
	struct dentry		*dentry;
	__be32 err;

	err = fh_verify(rqstp, fhp, S_IFDIR, NFSD_MAY_EXEC);
	if (err)
		return err;
	err = nfsd_lookup_dentry(rqstp, fhp, name, len, &exp, &dentry);
	if (err)
		return err;
	err = check_nfsd_access(exp, rqstp);
	if (err)
		goto out;
	/*
	 * Note: we compose the file handle now, but as the
	 * dentry may be negative, it may need to be updated.
	 */
	err = fh_compose(resfh, exp, dentry, fhp);
	if (!err && d_really_is_negative(dentry))
		err = nfserr_noent;
out:
	dput(dentry);
	exp_put(exp);
	return err;
}

/*
 * Commit metadata changes to stable storage.
 */
static int
commit_inode_metadata(struct inode *inode)
{
	const struct export_operations *export_ops = inode->i_sb->s_export_op;

	if (export_ops->commit_metadata)
		return export_ops->commit_metadata(inode);
	return sync_inode_metadata(inode, 1);
}

static int
commit_metadata(struct svc_fh *fhp)
{
	struct inode *inode = d_inode(fhp->fh_dentry);

	if (!EX_ISSYNC(fhp->fh_export))
		return 0;
	return commit_inode_metadata(inode);
}

/*
 * Go over the attributes and take care of the small differences between
 * NFS semantics and what Linux expects.
 */
static void
nfsd_sanitize_attrs(struct inode *inode, struct iattr *iap)
{
	/* sanitize the mode change */
	if (iap->ia_valid & ATTR_MODE) {
		iap->ia_mode &= S_IALLUGO;
		iap->ia_mode |= (inode->i_mode & ~S_IALLUGO);
	}

	/* Revoke setuid/setgid on chown */
	if (!S_ISDIR(inode->i_mode) &&
	    ((iap->ia_valid & ATTR_UID) || (iap->ia_valid & ATTR_GID))) {
		iap->ia_valid |= ATTR_KILL_PRIV;
		if (iap->ia_valid & ATTR_MODE) {
			/* we're setting mode too, just clear the s*id bits */
			iap->ia_mode &= ~S_ISUID;
			if (iap->ia_mode & S_IXGRP)
				iap->ia_mode &= ~S_ISGID;
		} else {
			/* set ATTR_KILL_* bits and let VFS handle it */
			iap->ia_valid |= (ATTR_KILL_SUID | ATTR_KILL_SGID);
		}
	}
}

static __be32
nfsd_get_write_access(struct svc_rqst *rqstp, struct svc_fh *fhp,
		struct iattr *iap)
{
	struct inode *inode = d_inode(fhp->fh_dentry);

	if (iap->ia_size < inode->i_size) {
		__be32 err;

		err = nfsd_permission(rqstp, fhp->fh_export, fhp->fh_dentry,
				NFSD_MAY_TRUNC | NFSD_MAY_OWNER_OVERRIDE);
		if (err)
			return err;
	}
	return nfserrno(get_write_access(inode));
}

/*
 * Set various file attributes.  After this call fhp needs an fh_put.
 */
__be32
nfsd_setattr(struct svc_rqst *rqstp, struct svc_fh *fhp, struct iattr *iap,
	     int check_guard, time64_t guardtime)
{
	struct dentry	*dentry;
	struct inode	*inode;
	int		accmode = NFSD_MAY_SATTR;
	umode_t		ftype = 0;
	__be32		err;
	int		host_err;
	bool		get_write_count;
	bool		size_change = (iap->ia_valid & ATTR_SIZE);

	if (iap->ia_valid & ATTR_SIZE) {
		accmode |= NFSD_MAY_WRITE|NFSD_MAY_OWNER_OVERRIDE;
		ftype = S_IFREG;
	}

	/*
	 * If utimes(2) and friends are called with times not NULL, we should
	 * not set NFSD_MAY_WRITE bit. Otherwise fh_verify->nfsd_permission
	 * will return EACCES, when the caller's effective UID does not match
	 * the owner of the file, and the caller is not privileged. In this
	 * situation, we should return EPERM(notify_change will return this).
	 */
	if (iap->ia_valid & (ATTR_ATIME | ATTR_MTIME)) {
		accmode |= NFSD_MAY_OWNER_OVERRIDE;
		if (!(iap->ia_valid & (ATTR_ATIME_SET | ATTR_MTIME_SET)))
			accmode |= NFSD_MAY_WRITE;
	}

	/* Callers that do fh_verify should do the fh_want_write: */
	get_write_count = !fhp->fh_dentry;

	/* Get inode */
	err = fh_verify(rqstp, fhp, ftype, accmode);
	if (err)
		return err;
	if (get_write_count) {
		host_err = fh_want_write(fhp);
		if (host_err)
			goto out;
	}

	dentry = fhp->fh_dentry;
	inode = d_inode(dentry);

	/* Ignore any mode updates on symlinks */
	if (S_ISLNK(inode->i_mode))
		iap->ia_valid &= ~ATTR_MODE;

	if (!iap->ia_valid)
		return 0;

	nfsd_sanitize_attrs(inode, iap);

	if (check_guard && guardtime != inode->i_ctime.tv_sec)
		return nfserr_notsync;

	/*
	 * The size case is special, it changes the file in addition to the
	 * attributes, and file systems don't expect it to be mixed with
	 * "random" attribute changes.  We thus split out the size change
	 * into a separate call to ->setattr, and do the rest as a separate
	 * setattr call.
	 */
	if (size_change) {
		err = nfsd_get_write_access(rqstp, fhp, iap);
		if (err)
			return err;
	}

	fh_lock(fhp);
	if (size_change) {
		/*
		 * RFC5661, Section 18.30.4:
		 *   Changing the size of a file with SETATTR indirectly
		 *   changes the time_modify and change attributes.
		 *
		 * (and similar for the older RFCs)
		 */
		struct iattr size_attr = {
			.ia_valid	= ATTR_SIZE | ATTR_CTIME | ATTR_MTIME,
			.ia_size	= iap->ia_size,
		};

		host_err = -EFBIG;
		if (iap->ia_size < 0)
			goto out_unlock;

		host_err = notify_change(&init_user_ns, dentry, &size_attr, NULL);
		if (host_err)
			goto out_unlock;
		iap->ia_valid &= ~ATTR_SIZE;

		/*
		 * Avoid the additional setattr call below if the only other
		 * attribute that the client sends is the mtime, as we update
		 * it as part of the size change above.
		 */
		if ((iap->ia_valid & ~ATTR_MTIME) == 0)
			goto out_unlock;
	}

	iap->ia_valid |= ATTR_CTIME;
	host_err = notify_change(&init_user_ns, dentry, iap, NULL);

out_unlock:
	fh_unlock(fhp);
	if (size_change)
		put_write_access(inode);
out:
	if (!host_err)
		host_err = commit_metadata(fhp);
	return nfserrno(host_err);
}

#if defined(CONFIG_NFSD_V4)
/*
 * NFS junction information is stored in an extended attribute.
 */
#define NFSD_JUNCTION_XATTR_NAME	XATTR_TRUSTED_PREFIX "junction.nfs"

/**
 * nfsd4_is_junction - Test if an object could be an NFS junction
 *
 * @dentry: object to test
 *
 * Returns 1 if "dentry" appears to contain NFS junction information.
 * Otherwise 0 is returned.
 */
int nfsd4_is_junction(struct dentry *dentry)
{
	struct inode *inode = d_inode(dentry);

	if (inode == NULL)
		return 0;
	if (inode->i_mode & S_IXUGO)
		return 0;
	if (!(inode->i_mode & S_ISVTX))
		return 0;
	if (vfs_getxattr(&init_user_ns, dentry, NFSD_JUNCTION_XATTR_NAME,
			 NULL, 0) <= 0)
		return 0;
	return 1;
}
#ifdef CONFIG_NFSD_V4_SECURITY_LABEL
__be32 nfsd4_set_nfs4_label(struct svc_rqst *rqstp, struct svc_fh *fhp,
		struct xdr_netobj *label)
{
	__be32 error;
	int host_error;
	struct dentry *dentry;

	error = fh_verify(rqstp, fhp, 0 /* S_IFREG */, NFSD_MAY_SATTR);
	if (error)
		return error;

	dentry = fhp->fh_dentry;

	inode_lock(d_inode(dentry));
	host_error = security_inode_setsecctx(dentry, label->data, label->len);
	inode_unlock(d_inode(dentry));
	return nfserrno(host_error);
}
#else
__be32 nfsd4_set_nfs4_label(struct svc_rqst *rqstp, struct svc_fh *fhp,
		struct xdr_netobj *label)
{
	return nfserr_notsupp;
}
#endif

static struct nfsd4_compound_state *nfsd4_get_cstate(struct svc_rqst *rqstp)
{
	return &((struct nfsd4_compoundres *)rqstp->rq_resp)->cstate;
}

__be32 nfsd4_clone_file_range(struct svc_rqst *rqstp,
		struct nfsd_file *nf_src, u64 src_pos,
		struct nfsd_file *nf_dst, u64 dst_pos,
		u64 count, bool sync)
{
	struct file *src = nf_src->nf_file;
	struct file *dst = nf_dst->nf_file;
	errseq_t since;
	loff_t cloned;
	__be32 ret = 0;

	since = READ_ONCE(dst->f_wb_err);
	cloned = vfs_clone_file_range(src, src_pos, dst, dst_pos, count, 0);
	if (cloned < 0) {
		ret = nfserrno(cloned);
		goto out_err;
	}
	if (count && cloned != count) {
		ret = nfserrno(-EINVAL);
		goto out_err;
	}
	if (sync) {
		loff_t dst_end = count ? dst_pos + count - 1 : LLONG_MAX;
		int status = vfs_fsync_range(dst, dst_pos, dst_end, 0);

		if (!status)
			status = filemap_check_wb_err(dst->f_mapping, since);
		if (!status)
			status = commit_inode_metadata(file_inode(src));
		if (status < 0) {
			struct nfsd_net *nn = net_generic(nf_dst->nf_net,
							  nfsd_net_id);

			trace_nfsd_clone_file_range_err(rqstp,
					&nfsd4_get_cstate(rqstp)->save_fh,
					src_pos,
					&nfsd4_get_cstate(rqstp)->current_fh,
					dst_pos,
					count, status);
			nfsd_reset_write_verifier(nn);
			trace_nfsd_writeverf_reset(nn, rqstp, status);
			ret = nfserrno(status);
		}
	}
out_err:
	return ret;
}

ssize_t nfsd_copy_file_range(struct file *src, u64 src_pos, struct file *dst,
			     u64 dst_pos, u64 count)
{
	ssize_t ret;

	/*
	 * Limit copy to 4MB to prevent indefinitely blocking an nfsd
	 * thread and client rpc slot.  The choice of 4MB is somewhat
	 * arbitrary.  We might instead base this on r/wsize, or make it
	 * tunable, or use a time instead of a byte limit, or implement
	 * asynchronous copy.  In theory a client could also recognize a
	 * limit like this and pipeline multiple COPY requests.
	 */
	count = min_t(u64, count, 1 << 22);
	ret = vfs_copy_file_range(src, src_pos, dst, dst_pos, count, 0);

	if (ret == -EOPNOTSUPP || ret == -EXDEV)
		ret = generic_copy_file_range(src, src_pos, dst, dst_pos,
					      count, 0);
	return ret;
}

__be32 nfsd4_vfs_fallocate(struct svc_rqst *rqstp, struct svc_fh *fhp,
			   struct file *file, loff_t offset, loff_t len,
			   int flags)
{
	int error;

	if (!S_ISREG(file_inode(file)->i_mode))
		return nfserr_inval;

	error = vfs_fallocate(file, flags, offset, len);
	if (!error)
		error = commit_metadata(fhp);

	return nfserrno(error);
}
#endif /* defined(CONFIG_NFSD_V4) */

/*
 * Check server access rights to a file system object
 */
struct accessmap {
	u32		access;
	int		how;
};
static struct accessmap	nfs3_regaccess[] = {
    {	NFS3_ACCESS_READ,	NFSD_MAY_READ			},
    {	NFS3_ACCESS_EXECUTE,	NFSD_MAY_EXEC			},
    {	NFS3_ACCESS_MODIFY,	NFSD_MAY_WRITE|NFSD_MAY_TRUNC	},
    {	NFS3_ACCESS_EXTEND,	NFSD_MAY_WRITE			},

#ifdef CONFIG_NFSD_V4
    {	NFS4_ACCESS_XAREAD,	NFSD_MAY_READ			},
    {	NFS4_ACCESS_XAWRITE,	NFSD_MAY_WRITE			},
    {	NFS4_ACCESS_XALIST,	NFSD_MAY_READ			},
#endif

    {	0,			0				}
};

static struct accessmap	nfs3_diraccess[] = {
    {	NFS3_ACCESS_READ,	NFSD_MAY_READ			},
    {	NFS3_ACCESS_LOOKUP,	NFSD_MAY_EXEC			},
    {	NFS3_ACCESS_MODIFY,	NFSD_MAY_EXEC|NFSD_MAY_WRITE|NFSD_MAY_TRUNC},
    {	NFS3_ACCESS_EXTEND,	NFSD_MAY_EXEC|NFSD_MAY_WRITE	},
    {	NFS3_ACCESS_DELETE,	NFSD_MAY_REMOVE			},

#ifdef CONFIG_NFSD_V4
    {	NFS4_ACCESS_XAREAD,	NFSD_MAY_READ			},
    {	NFS4_ACCESS_XAWRITE,	NFSD_MAY_WRITE			},
    {	NFS4_ACCESS_XALIST,	NFSD_MAY_READ			},
#endif

    {	0,			0				}
};

static struct accessmap	nfs3_anyaccess[] = {
	/* Some clients - Solaris 2.6 at least, make an access call
	 * to the server to check for access for things like /dev/null
	 * (which really, the server doesn't care about).  So
	 * We provide simple access checking for them, looking
	 * mainly at mode bits, and we make sure to ignore read-only
	 * filesystem checks
	 */
    {	NFS3_ACCESS_READ,	NFSD_MAY_READ			},
    {	NFS3_ACCESS_EXECUTE,	NFSD_MAY_EXEC			},
    {	NFS3_ACCESS_MODIFY,	NFSD_MAY_WRITE|NFSD_MAY_LOCAL_ACCESS	},
    {	NFS3_ACCESS_EXTEND,	NFSD_MAY_WRITE|NFSD_MAY_LOCAL_ACCESS	},

    {	0,			0				}
};

__be32
nfsd_access(struct svc_rqst *rqstp, struct svc_fh *fhp, u32 *access, u32 *supported)
{
	struct accessmap	*map;
	struct svc_export	*export;
	struct dentry		*dentry;
	u32			query, result = 0, sresult = 0;
	__be32			error;

	error = fh_verify(rqstp, fhp, 0, NFSD_MAY_NOP);
	if (error)
		goto out;

	export = fhp->fh_export;
	dentry = fhp->fh_dentry;

	if (d_is_reg(dentry))
		map = nfs3_regaccess;
	else if (d_is_dir(dentry))
		map = nfs3_diraccess;
	else
		map = nfs3_anyaccess;


	query = *access;
	for  (; map->access; map++) {
		if (map->access & query) {
			__be32 err2;

			sresult |= map->access;

			err2 = nfsd_permission(rqstp, export, dentry, map->how);
			switch (err2) {
			case nfs_ok:
				result |= map->access;
				break;
				
			/* the following error codes just mean the access was not allowed,
			 * rather than an error occurred */
			case nfserr_rofs:
			case nfserr_acces:
			case nfserr_perm:
				/* simply don't "or" in the access bit. */
				break;
			default:
				error = err2;
				goto out;
			}
		}
	}
	*access = result;
	if (supported)
		*supported = sresult;

 out:
	return error;
}

int nfsd_open_break_lease(struct inode *inode, int access)
{
	unsigned int mode;

	if (access & NFSD_MAY_NOT_BREAK_LEASE)
		return 0;
	mode = (access & NFSD_MAY_WRITE) ? O_WRONLY : O_RDONLY;
	return break_lease(inode, mode | O_NONBLOCK);
}

/*
 * Open an existing file or directory.
 * The may_flags argument indicates the type of open (read/write/lock)
 * and additional flags.
 * N.B. After this call fhp needs an fh_put
 */
static __be32
__nfsd_open(struct svc_rqst *rqstp, struct svc_fh *fhp, umode_t type,
			int may_flags, struct file **filp)
{
	struct path	path;
	struct inode	*inode;
	struct file	*file;
	int		flags = O_RDONLY|O_LARGEFILE;
	__be32		err;
	int		host_err = 0;

	path.mnt = fhp->fh_export->ex_path.mnt;
	path.dentry = fhp->fh_dentry;
	inode = d_inode(path.dentry);

	err = nfserr_perm;
	if (IS_APPEND(inode) && (may_flags & NFSD_MAY_WRITE))
		goto out;

	if (!inode->i_fop)
		goto out;

	host_err = nfsd_open_break_lease(inode, may_flags);
	if (host_err) /* NOMEM or WOULDBLOCK */
		goto out_nfserr;

	if (may_flags & NFSD_MAY_WRITE) {
		if (may_flags & NFSD_MAY_READ)
			flags = O_RDWR|O_LARGEFILE;
		else
			flags = O_WRONLY|O_LARGEFILE;
	}

	file = dentry_open(&path, flags, current_cred());
	if (IS_ERR(file)) {
		host_err = PTR_ERR(file);
		goto out_nfserr;
	}

	host_err = ima_file_check(file, may_flags);
	if (host_err) {
		fput(file);
		goto out_nfserr;
	}

	if (may_flags & NFSD_MAY_64BIT_COOKIE)
		file->f_mode |= FMODE_64BITHASH;
	else
		file->f_mode |= FMODE_32BITHASH;

	*filp = file;
out_nfserr:
	err = nfserrno(host_err);
out:
	return err;
}

__be32
nfsd_open(struct svc_rqst *rqstp, struct svc_fh *fhp, umode_t type,
		int may_flags, struct file **filp)
{
	__be32 err;
	bool retried = false;

	validate_process_creds();
	/*
	 * If we get here, then the client has already done an "open",
	 * and (hopefully) checked permission - so allow OWNER_OVERRIDE
	 * in case a chmod has now revoked permission.
	 *
	 * Arguably we should also allow the owner override for
	 * directories, but we never have and it doesn't seem to have
	 * caused anyone a problem.  If we were to change this, note
	 * also that our filldir callbacks would need a variant of
	 * lookup_one_len that doesn't check permissions.
	 */
	if (type == S_IFREG)
		may_flags |= NFSD_MAY_OWNER_OVERRIDE;
retry:
	err = fh_verify(rqstp, fhp, type, may_flags);
	if (!err) {
		err = __nfsd_open(rqstp, fhp, type, may_flags, filp);
		if (err == nfserr_stale && !retried) {
			retried = true;
			fh_put(fhp);
			goto retry;
		}
	}
	validate_process_creds();
	return err;
}

/**
 * nfsd_open_verified - Open a regular file for the filecache
 * @rqstp: RPC request
 * @fhp: NFS filehandle of the file to open
 * @may_flags: internal permission flags
 * @filp: OUT: open "struct file *"
 *
 * Returns an nfsstat value in network byte order.
 */
__be32
nfsd_open_verified(struct svc_rqst *rqstp, struct svc_fh *fhp, int may_flags,
		   struct file **filp)
{
	__be32 err;

	validate_process_creds();
	err = __nfsd_open(rqstp, fhp, S_IFREG, may_flags, filp);
	validate_process_creds();
	return err;
}

/*
 * Grab and keep cached pages associated with a file in the svc_rqst
 * so that they can be passed to the network sendmsg/sendpage routines
 * directly. They will be released after the sending has completed.
 */
static int
nfsd_splice_actor(struct pipe_inode_info *pipe, struct pipe_buffer *buf,
		  struct splice_desc *sd)
{
	struct svc_rqst *rqstp = sd->u.data;

	svc_rqst_replace_page(rqstp, buf->page);
	if (rqstp->rq_res.page_len == 0)
		rqstp->rq_res.page_base = buf->offset;
	rqstp->rq_res.page_len += sd->len;
	return sd->len;
}

static int nfsd_direct_splice_actor(struct pipe_inode_info *pipe,
				    struct splice_desc *sd)
{
	return __splice_from_pipe(pipe, sd, nfsd_splice_actor);
}

static u32 nfsd_eof_on_read(struct file *file, loff_t offset, ssize_t len,
		size_t expected)
{
	if (expected != 0 && len == 0)
		return 1;
	if (offset+len >= i_size_read(file_inode(file)))
		return 1;
	return 0;
}

static __be32 nfsd_finish_read(struct svc_rqst *rqstp, struct svc_fh *fhp,
			       struct file *file, loff_t offset,
			       unsigned long *count, u32 *eof, ssize_t host_err)
{
	if (host_err >= 0) {
		nfsd_stats_io_read_add(fhp->fh_export, host_err);
		*eof = nfsd_eof_on_read(file, offset, host_err, *count);
		*count = host_err;
		fsnotify_access(file);
		trace_nfsd_read_io_done(rqstp, fhp, offset, *count);
		return 0;
	} else {
		trace_nfsd_read_err(rqstp, fhp, offset, host_err);
		return nfserrno(host_err);
	}
}

__be32 nfsd_splice_read(struct svc_rqst *rqstp, struct svc_fh *fhp,
			struct file *file, loff_t offset, unsigned long *count,
			u32 *eof)
{
	struct splice_desc sd = {
		.len		= 0,
		.total_len	= *count,
		.pos		= offset,
		.u.data		= rqstp,
	};
	ssize_t host_err;

	trace_nfsd_read_splice(rqstp, fhp, offset, *count);
	rqstp->rq_next_page = rqstp->rq_respages + 1;
	host_err = splice_direct_to_actor(file, &sd, nfsd_direct_splice_actor);
	return nfsd_finish_read(rqstp, fhp, file, offset, count, eof, host_err);
}

__be32 nfsd_readv(struct svc_rqst *rqstp, struct svc_fh *fhp,
		  struct file *file, loff_t offset,
		  struct kvec *vec, int vlen, unsigned long *count,
		  u32 *eof)
{
	struct iov_iter iter;
	loff_t ppos = offset;
	ssize_t host_err;

	trace_nfsd_read_vector(rqstp, fhp, offset, *count);
	iov_iter_kvec(&iter, READ, vec, vlen, *count);
	host_err = vfs_iter_read(file, &iter, &ppos, 0);
	return nfsd_finish_read(rqstp, fhp, file, offset, count, eof, host_err);
}

/*
 * Gathered writes: If another process is currently writing to the file,
 * there's a high chance this is another nfsd (triggered by a bulk write
 * from a client's biod). Rather than syncing the file with each write
 * request, we sleep for 10 msec.
 *
 * I don't know if this roughly approximates C. Juszak's idea of
 * gathered writes, but it's a nice and simple solution (IMHO), and it
 * seems to work:-)
 *
 * Note: we do this only in the NFSv2 case, since v3 and higher have a
 * better tool (separate unstable writes and commits) for solving this
 * problem.
 */
static int wait_for_concurrent_writes(struct file *file)
{
	struct inode *inode = file_inode(file);
	static ino_t last_ino;
	static dev_t last_dev;
	int err = 0;

	if (atomic_read(&inode->i_writecount) > 1
	    || (last_ino == inode->i_ino && last_dev == inode->i_sb->s_dev)) {
		dprintk("nfsd: write defer %d\n", task_pid_nr(current));
		msleep(10);
		dprintk("nfsd: write resume %d\n", task_pid_nr(current));
	}

	if (inode->i_state & I_DIRTY) {
		dprintk("nfsd: write sync %d\n", task_pid_nr(current));
		err = vfs_fsync(file, 0);
	}
	last_ino = inode->i_ino;
	last_dev = inode->i_sb->s_dev;
	return err;
}

__be32
nfsd_vfs_write(struct svc_rqst *rqstp, struct svc_fh *fhp, struct nfsd_file *nf,
				loff_t offset, struct kvec *vec, int vlen,
				unsigned long *cnt, int stable,
				__be32 *verf)
{
	struct nfsd_net		*nn = net_generic(SVC_NET(rqstp), nfsd_net_id);
	struct file		*file = nf->nf_file;
	struct super_block	*sb = file_inode(file)->i_sb;
	struct svc_export	*exp;
	struct iov_iter		iter;
	errseq_t		since;
	__be32			nfserr;
	int			host_err;
	int			use_wgather;
	loff_t			pos = offset;
	unsigned long		exp_op_flags = 0;
	unsigned int		pflags = current->flags;
	rwf_t			flags = 0;
	bool			restore_flags = false;

	trace_nfsd_write_opened(rqstp, fhp, offset, *cnt);

	if (sb->s_export_op)
		exp_op_flags = sb->s_export_op->flags;

	if (test_bit(RQ_LOCAL, &rqstp->rq_flags) &&
	    !(exp_op_flags & EXPORT_OP_REMOTE_FS)) {
		/*
		 * We want throttling in balance_dirty_pages()
		 * and shrink_inactive_list() to only consider
		 * the backingdev we are writing to, so that nfs to
		 * localhost doesn't cause nfsd to lock up due to all
		 * the client's dirty pages or its congested queue.
		 */
		current->flags |= PF_LOCAL_THROTTLE;
		restore_flags = true;
	}

	exp = fhp->fh_export;
	use_wgather = (rqstp->rq_vers == 2) && EX_WGATHER(exp);

	if (!EX_ISSYNC(exp))
		stable = NFS_UNSTABLE;

	if (stable && !use_wgather)
		flags |= RWF_SYNC;

	iov_iter_kvec(&iter, WRITE, vec, vlen, *cnt);
	since = READ_ONCE(file->f_wb_err);
	if (verf)
		nfsd_copy_write_verifier(verf, nn);
	host_err = vfs_iter_write(file, &iter, &pos, flags);
	if (host_err < 0) {
		nfsd_reset_write_verifier(nn);
		trace_nfsd_writeverf_reset(nn, rqstp, host_err);
		goto out_nfserr;
	}
	*cnt = host_err;
	nfsd_stats_io_write_add(exp, *cnt);
	fsnotify_modify(file);
	host_err = filemap_check_wb_err(file->f_mapping, since);
	if (host_err < 0)
		goto out_nfserr;

	if (stable && use_wgather) {
		host_err = wait_for_concurrent_writes(file);
		if (host_err < 0) {
			nfsd_reset_write_verifier(nn);
			trace_nfsd_writeverf_reset(nn, rqstp, host_err);
		}
	}

out_nfserr:
	if (host_err >= 0) {
		trace_nfsd_write_io_done(rqstp, fhp, offset, *cnt);
		nfserr = nfs_ok;
	} else {
		trace_nfsd_write_err(rqstp, fhp, offset, host_err);
		nfserr = nfserrno(host_err);
	}
	if (restore_flags)
		current_restore_flags(pflags, PF_LOCAL_THROTTLE);
	return nfserr;
}

/*
 * Read data from a file. count must contain the requested read count
 * on entry. On return, *count contains the number of bytes actually read.
 * N.B. After this call fhp needs an fh_put
 */
__be32 nfsd_read(struct svc_rqst *rqstp, struct svc_fh *fhp,
	loff_t offset, struct kvec *vec, int vlen, unsigned long *count,
	u32 *eof)
{
	struct nfsd_file	*nf;
	struct file *file;
	__be32 err;

	trace_nfsd_read_start(rqstp, fhp, offset, *count);
	err = nfsd_file_acquire(rqstp, fhp, NFSD_MAY_READ, &nf);
	if (err)
		return err;

	file = nf->nf_file;
	if (file->f_op->splice_read && test_bit(RQ_SPLICE_OK, &rqstp->rq_flags))
		err = nfsd_splice_read(rqstp, fhp, file, offset, count, eof);
	else
		err = nfsd_readv(rqstp, fhp, file, offset, vec, vlen, count, eof);

	nfsd_file_put(nf);

	trace_nfsd_read_done(rqstp, fhp, offset, *count);

	return err;
}

/*
 * Write data to a file.
 * The stable flag requests synchronous writes.
 * N.B. After this call fhp needs an fh_put
 */
__be32
nfsd_write(struct svc_rqst *rqstp, struct svc_fh *fhp, loff_t offset,
	   struct kvec *vec, int vlen, unsigned long *cnt, int stable,
	   __be32 *verf)
{
	struct nfsd_file *nf;
	__be32 err;

	trace_nfsd_write_start(rqstp, fhp, offset, *cnt);

	err = nfsd_file_acquire(rqstp, fhp, NFSD_MAY_WRITE, &nf);
	if (err)
		goto out;

	err = nfsd_vfs_write(rqstp, fhp, nf, offset, vec,
			vlen, cnt, stable, verf);
	nfsd_file_put(nf);
out:
	trace_nfsd_write_done(rqstp, fhp, offset, *cnt);
	return err;
}

/**
 * nfsd_commit - Commit pending writes to stable storage
 * @rqstp: RPC request being processed
 * @fhp: NFS filehandle
 * @offset: raw offset from beginning of file
 * @count: raw count of bytes to sync
 * @verf: filled in with the server's current write verifier
 *
 * Note: we guarantee that data that lies within the range specified
 * by the 'offset' and 'count' parameters will be synced. The server
 * is permitted to sync data that lies outside this range at the
 * same time.
 *
 * Unfortunately we cannot lock the file to make sure we return full WCC
 * data to the client, as locking happens lower down in the filesystem.
 *
 * Return values:
 *   An nfsstat value in network byte order.
 */
__be32
nfsd_commit(struct svc_rqst *rqstp, struct svc_fh *fhp, u64 offset,
	    u32 count, __be32 *verf)
{
	u64			maxbytes;
	loff_t			start, end;
	struct nfsd_net		*nn;
	struct nfsd_file	*nf;
	__be32			err;

	err = nfsd_file_acquire(rqstp, fhp,
			NFSD_MAY_WRITE|NFSD_MAY_NOT_BREAK_LEASE, &nf);
	if (err)
		goto out;

	/*
	 * Convert the client-provided (offset, count) range to a
	 * (start, end) range. If the client-provided range falls
	 * outside the maximum file size of the underlying FS,
	 * clamp the sync range appropriately.
	 */
	start = 0;
	end = LLONG_MAX;
	maxbytes = (u64)fhp->fh_dentry->d_sb->s_maxbytes;
	if (offset < maxbytes) {
		start = offset;
		if (count && (offset + count - 1 < maxbytes))
			end = offset + count - 1;
	}

	nn = net_generic(nf->nf_net, nfsd_net_id);
	if (EX_ISSYNC(fhp->fh_export)) {
		errseq_t since = READ_ONCE(nf->nf_file->f_wb_err);
		int err2;

		err2 = vfs_fsync_range(nf->nf_file, start, end, 0);
		switch (err2) {
		case 0:
			nfsd_copy_write_verifier(verf, nn);
			err2 = filemap_check_wb_err(nf->nf_file->f_mapping,
						    since);
			err = nfserrno(err2);
			break;
		case -EINVAL:
			err = nfserr_notsupp;
			break;
		default:
			nfsd_reset_write_verifier(nn);
			trace_nfsd_writeverf_reset(nn, rqstp, err2);
			err = nfserrno(err2);
		}
	} else
		nfsd_copy_write_verifier(verf, nn);

	nfsd_file_put(nf);
out:
	return err;
}

/**
 * nfsd_create_setattr - Set a created file's attributes
 * @rqstp: RPC transaction being executed
 * @fhp: NFS filehandle of parent directory
 * @resfhp: NFS filehandle of new object
 * @iap: requested attributes of new object
 *
 * Returns nfs_ok on success, or an nfsstat in network byte order.
 */
__be32
nfsd_create_setattr(struct svc_rqst *rqstp, struct svc_fh *fhp,
		    struct svc_fh *resfhp, struct iattr *iap)
{
	__be32 status;

	/*
	 * Mode has already been set by file creation.
	 */
	iap->ia_valid &= ~ATTR_MODE;

	/*
	 * Setting uid/gid works only for root.  Irix appears to
	 * send along the gid on create when it tries to implement
	 * setgid directories via NFS:
	 */
	if (!uid_eq(current_fsuid(), GLOBAL_ROOT_UID))
		iap->ia_valid &= ~(ATTR_UID|ATTR_GID);

	/*
	 * Callers expect new file metadata to be committed even
	 * if the attributes have not changed.
	 */
	if (iap->ia_valid)
		status = nfsd_setattr(rqstp, resfhp, iap, 0, (time64_t)0);
	else
		status = nfserrno(commit_metadata(resfhp));

	/*
	 * Transactional filesystems had a chance to commit changes
	 * for both parent and child simultaneously making the
	 * following commit_metadata a noop in many cases.
	 */
	if (!status)
		status = nfserrno(commit_metadata(fhp));

	/*
	 * Update the new filehandle to pick up the new attributes.
	 */
	if (!status)
		status = fh_update(resfhp);

	return status;
}

/* HPUX client sometimes creates a file in mode 000, and sets size to 0.
 * setting size to 0 may fail for some specific file systems by the permission
 * checking which requires WRITE permission but the mode is 000.
 * we ignore the resizing(to 0) on the just new created file, since the size is
 * 0 after file created.
 *
 * call this only after vfs_create() is called.
 * */
static void
nfsd_check_ignore_resizing(struct iattr *iap)
{
	if ((iap->ia_valid & ATTR_SIZE) && (iap->ia_size == 0))
		iap->ia_valid &= ~ATTR_SIZE;
}

/* The parent directory should already be locked: */
__be32
nfsd_create_locked(struct svc_rqst *rqstp, struct svc_fh *fhp,
		char *fname, int flen, struct iattr *iap,
		int type, dev_t rdev, struct svc_fh *resfhp)
{
	struct dentry	*dentry, *dchild;
	struct inode	*dirp;
	__be32		err;
	int		host_err;

	dentry = fhp->fh_dentry;
	dirp = d_inode(dentry);

	dchild = dget(resfhp->fh_dentry);
	if (!fhp->fh_locked) {
		WARN_ONCE(1, "nfsd_create: parent %pd2 not locked!\n",
				dentry);
		err = nfserr_io;
		goto out;
	}

	err = nfsd_permission(rqstp, fhp->fh_export, dentry, NFSD_MAY_CREATE);
	if (err)
		goto out;

	if (!(iap->ia_valid & ATTR_MODE))
		iap->ia_mode = 0;
	iap->ia_mode = (iap->ia_mode & S_IALLUGO) | type;

	if (!IS_POSIXACL(dirp))
		iap->ia_mode &= ~current_umask();

	err = 0;
	host_err = 0;
	switch (type) {
	case S_IFREG:
		host_err = vfs_create(&init_user_ns, dirp, dchild, iap->ia_mode, true);
		if (!host_err)
			nfsd_check_ignore_resizing(iap);
		break;
	case S_IFDIR:
		host_err = vfs_mkdir(&init_user_ns, dirp, dchild, iap->ia_mode);
		if (!host_err && unlikely(d_unhashed(dchild))) {
			struct dentry *d;
			d = lookup_one_len(dchild->d_name.name,
					   dchild->d_parent,
					   dchild->d_name.len);
			if (IS_ERR(d)) {
				host_err = PTR_ERR(d);
				break;
			}
			if (unlikely(d_is_negative(d))) {
				dput(d);
				err = nfserr_serverfault;
				goto out;
			}
			dput(resfhp->fh_dentry);
			resfhp->fh_dentry = dget(d);
			err = fh_update(resfhp);
			dput(dchild);
			dchild = d;
			if (err)
				goto out;
		}
		break;
	case S_IFCHR:
	case S_IFBLK:
	case S_IFIFO:
	case S_IFSOCK:
		host_err = vfs_mknod(&init_user_ns, dirp, dchild,
				     iap->ia_mode, rdev);
		break;
	default:
		printk(KERN_WARNING "nfsd: bad file type %o in nfsd_create\n",
		       type);
		host_err = -EINVAL;
	}
	if (host_err < 0)
		goto out_nfserr;

	err = nfsd_create_setattr(rqstp, fhp, resfhp, iap);

out:
	dput(dchild);
	return err;

out_nfserr:
	err = nfserrno(host_err);
	goto out;
}

/*
 * Create a filesystem object (regular, directory, special).
 * Note that the parent directory is left locked.
 *
 * N.B. Every call to nfsd_create needs an fh_put for _both_ fhp and resfhp
 */
__be32
nfsd_create(struct svc_rqst *rqstp, struct svc_fh *fhp,
		char *fname, int flen, struct iattr *iap,
		int type, dev_t rdev, struct svc_fh *resfhp)
{
	struct dentry	*dentry, *dchild = NULL;
	__be32		err;
	int		host_err;

	if (isdotent(fname, flen))
		return nfserr_exist;

	err = fh_verify(rqstp, fhp, S_IFDIR, NFSD_MAY_NOP);
	if (err)
		return err;

	dentry = fhp->fh_dentry;

	host_err = fh_want_write(fhp);
	if (host_err)
		return nfserrno(host_err);

	fh_lock_nested(fhp, I_MUTEX_PARENT);
	dchild = lookup_one_len(fname, dentry, flen);
	host_err = PTR_ERR(dchild);
	if (IS_ERR(dchild))
		return nfserrno(host_err);
	err = fh_compose(resfhp, fhp->fh_export, dchild, fhp);
	/*
	 * We unconditionally drop our ref to dchild as fh_compose will have
	 * already grabbed its own ref for it.
	 */
	dput(dchild);
	if (err)
		return err;
	return nfsd_create_locked(rqstp, fhp, fname, flen, iap, type,
					rdev, resfhp);
}

<<<<<<< HEAD
/*
 * NFSv3 and NFSv4 version of nfsd_create
 */
__be32
do_nfsd_create(struct svc_rqst *rqstp, struct svc_fh *fhp,
		char *fname, int flen, struct iattr *iap,
		struct svc_fh *resfhp, int createmode, u32 *verifier,
	        bool *truncp, bool *created)
{
	struct dentry	*dentry, *dchild = NULL;
	struct inode	*dirp;
	__be32		err;
	int		host_err;
	__u32		v_mtime=0, v_atime=0;

	err = nfserr_perm;
	if (!flen)
		goto out;
	err = nfserr_exist;
	if (isdotent(fname, flen))
		goto out;
	if (!(iap->ia_valid & ATTR_MODE))
		iap->ia_mode = 0;
	err = fh_verify(rqstp, fhp, S_IFDIR, NFSD_MAY_EXEC);
	if (err)
		goto out;

	dentry = fhp->fh_dentry;
	dirp = d_inode(dentry);

	host_err = fh_want_write(fhp);
	if (host_err)
		goto out_nfserr;

	fh_lock_nested(fhp, I_MUTEX_PARENT);

	/*
	 * Compose the response file handle.
	 */
	dchild = lookup_one_len(fname, dentry, flen);
	host_err = PTR_ERR(dchild);
	if (IS_ERR(dchild))
		goto out_nfserr;

	/* If file doesn't exist, check for permissions to create one */
	if (d_really_is_negative(dchild)) {
		err = fh_verify(rqstp, fhp, S_IFDIR, NFSD_MAY_CREATE);
		if (err)
			goto out;
	}

	err = fh_compose(resfhp, fhp->fh_export, dchild, fhp);
	if (err)
		goto out;

	if (nfsd_create_is_exclusive(createmode)) {
		/* solaris7 gets confused (bugid 4218508) if these have
		 * the high bit set, as do xfs filesystems without the
		 * "bigtime" feature.  So just clear the high bits. If this is
		 * ever changed to use different attrs for storing the
		 * verifier, then do_open_lookup() will also need to be fixed
		 * accordingly.
		 */
		v_mtime = verifier[0]&0x7fffffff;
		v_atime = verifier[1]&0x7fffffff;
	}
	
	if (d_really_is_positive(dchild)) {
		err = 0;

		switch (createmode) {
		case NFS3_CREATE_UNCHECKED:
			if (! d_is_reg(dchild))
				goto out;
			else if (truncp) {
				/* in nfsv4, we need to treat this case a little
				 * differently.  we don't want to truncate the
				 * file now; this would be wrong if the OPEN
				 * fails for some other reason.  furthermore,
				 * if the size is nonzero, we should ignore it
				 * according to spec!
				 */
				*truncp = (iap->ia_valid & ATTR_SIZE) && !iap->ia_size;
			}
			else {
				iap->ia_valid &= ATTR_SIZE;
				goto set_attr;
			}
			break;
		case NFS3_CREATE_EXCLUSIVE:
			if (   d_inode(dchild)->i_mtime.tv_sec == v_mtime
			    && d_inode(dchild)->i_atime.tv_sec == v_atime
			    && d_inode(dchild)->i_size  == 0 ) {
				if (created)
					*created = true;
				break;
			}
			fallthrough;
		case NFS4_CREATE_EXCLUSIVE4_1:
			if (   d_inode(dchild)->i_mtime.tv_sec == v_mtime
			    && d_inode(dchild)->i_atime.tv_sec == v_atime
			    && d_inode(dchild)->i_size  == 0 ) {
				if (created)
					*created = true;
				goto set_attr;
			}
			fallthrough;
		case NFS3_CREATE_GUARDED:
			err = nfserr_exist;
		}
		fh_drop_write(fhp);
		goto out;
	}

	if (!IS_POSIXACL(dirp))
		iap->ia_mode &= ~current_umask();

	host_err = vfs_create(&init_user_ns, dirp, dchild, iap->ia_mode, true);
	if (host_err < 0) {
		fh_drop_write(fhp);
		goto out_nfserr;
	}
	if (created)
		*created = true;

	nfsd_check_ignore_resizing(iap);

	if (nfsd_create_is_exclusive(createmode)) {
		/* Cram the verifier into atime/mtime */
		iap->ia_valid = ATTR_MTIME|ATTR_ATIME
			| ATTR_MTIME_SET|ATTR_ATIME_SET;
		/* XXX someone who knows this better please fix it for nsec */ 
		iap->ia_mtime.tv_sec = v_mtime;
		iap->ia_atime.tv_sec = v_atime;
		iap->ia_mtime.tv_nsec = 0;
		iap->ia_atime.tv_nsec = 0;
	}

 set_attr:
	err = nfsd_create_setattr(rqstp, resfhp, iap);

	/*
	 * nfsd_create_setattr already committed the child
	 * (and possibly also the parent).
	 */
	if (!err)
		err = nfserrno(commit_metadata(fhp));

	/*
	 * Update the filehandle to get the new inode info.
	 */
	if (!err)
		err = fh_update(resfhp);

 out:
	fh_unlock(fhp);
	if (dchild && !IS_ERR(dchild))
		dput(dchild);
	fh_drop_write(fhp);
 	return err;
 
 out_nfserr:
	err = nfserrno(host_err);
	goto out;
}

=======
>>>>>>> 88084a3d
/*
 * Read a symlink. On entry, *lenp must contain the maximum path length that
 * fits into the buffer. On return, it contains the true length.
 * N.B. After this call fhp needs an fh_put
 */
__be32
nfsd_readlink(struct svc_rqst *rqstp, struct svc_fh *fhp, char *buf, int *lenp)
{
	__be32		err;
	const char *link;
	struct path path;
	DEFINE_DELAYED_CALL(done);
	int len;

	err = fh_verify(rqstp, fhp, S_IFLNK, NFSD_MAY_NOP);
	if (unlikely(err))
		return err;

	path.mnt = fhp->fh_export->ex_path.mnt;
	path.dentry = fhp->fh_dentry;

	if (unlikely(!d_is_symlink(path.dentry)))
		return nfserr_inval;

	touch_atime(&path);

	link = vfs_get_link(path.dentry, &done);
	if (IS_ERR(link))
		return nfserrno(PTR_ERR(link));

	len = strlen(link);
	if (len < *lenp)
		*lenp = len;
	memcpy(buf, link, *lenp);
	do_delayed_call(&done);
	return 0;
}

/*
 * Create a symlink and look up its inode
 * N.B. After this call _both_ fhp and resfhp need an fh_put
 */
__be32
nfsd_symlink(struct svc_rqst *rqstp, struct svc_fh *fhp,
				char *fname, int flen,
				char *path,
				struct svc_fh *resfhp)
{
	struct dentry	*dentry, *dnew;
	__be32		err, cerr;
	int		host_err;

	err = nfserr_noent;
	if (!flen || path[0] == '\0')
		goto out;
	err = nfserr_exist;
	if (isdotent(fname, flen))
		goto out;

	err = fh_verify(rqstp, fhp, S_IFDIR, NFSD_MAY_CREATE);
	if (err)
		goto out;

	host_err = fh_want_write(fhp);
	if (host_err)
		goto out_nfserr;

	fh_lock(fhp);
	dentry = fhp->fh_dentry;
	dnew = lookup_one_len(fname, dentry, flen);
	host_err = PTR_ERR(dnew);
	if (IS_ERR(dnew))
		goto out_nfserr;

	host_err = vfs_symlink(&init_user_ns, d_inode(dentry), dnew, path);
	err = nfserrno(host_err);
	fh_unlock(fhp);
	if (!err)
		err = nfserrno(commit_metadata(fhp));

	fh_drop_write(fhp);

	cerr = fh_compose(resfhp, fhp->fh_export, dnew, fhp);
	dput(dnew);
	if (err==0) err = cerr;
out:
	return err;

out_nfserr:
	err = nfserrno(host_err);
	goto out;
}

/*
 * Create a hardlink
 * N.B. After this call _both_ ffhp and tfhp need an fh_put
 */
__be32
nfsd_link(struct svc_rqst *rqstp, struct svc_fh *ffhp,
				char *name, int len, struct svc_fh *tfhp)
{
	struct dentry	*ddir, *dnew, *dold;
	struct inode	*dirp;
	__be32		err;
	int		host_err;

	err = fh_verify(rqstp, ffhp, S_IFDIR, NFSD_MAY_CREATE);
	if (err)
		goto out;
	err = fh_verify(rqstp, tfhp, 0, NFSD_MAY_NOP);
	if (err)
		goto out;
	err = nfserr_isdir;
	if (d_is_dir(tfhp->fh_dentry))
		goto out;
	err = nfserr_perm;
	if (!len)
		goto out;
	err = nfserr_exist;
	if (isdotent(name, len))
		goto out;

	host_err = fh_want_write(tfhp);
	if (host_err) {
		err = nfserrno(host_err);
		goto out;
	}

	fh_lock_nested(ffhp, I_MUTEX_PARENT);
	ddir = ffhp->fh_dentry;
	dirp = d_inode(ddir);

	dnew = lookup_one_len(name, ddir, len);
	host_err = PTR_ERR(dnew);
	if (IS_ERR(dnew))
		goto out_nfserr;

	dold = tfhp->fh_dentry;

	err = nfserr_noent;
	if (d_really_is_negative(dold))
		goto out_dput;
	host_err = vfs_link(dold, &init_user_ns, dirp, dnew, NULL);
	fh_unlock(ffhp);
	if (!host_err) {
		err = nfserrno(commit_metadata(ffhp));
		if (!err)
			err = nfserrno(commit_metadata(tfhp));
	} else {
		if (host_err == -EXDEV && rqstp->rq_vers == 2)
			err = nfserr_acces;
		else
			err = nfserrno(host_err);
	}
out_dput:
	dput(dnew);
out_unlock:
	fh_unlock(ffhp);
	fh_drop_write(tfhp);
out:
	return err;

out_nfserr:
	err = nfserrno(host_err);
	goto out_unlock;
}

static void
nfsd_close_cached_files(struct dentry *dentry)
{
	struct inode *inode = d_inode(dentry);

	if (inode && S_ISREG(inode->i_mode))
		nfsd_file_close_inode_sync(inode);
}

static bool
nfsd_has_cached_files(struct dentry *dentry)
{
	bool		ret = false;
	struct inode *inode = d_inode(dentry);

	if (inode && S_ISREG(inode->i_mode))
		ret = nfsd_file_is_cached(inode);
	return ret;
}

/*
 * Rename a file
 * N.B. After this call _both_ ffhp and tfhp need an fh_put
 */
__be32
nfsd_rename(struct svc_rqst *rqstp, struct svc_fh *ffhp, char *fname, int flen,
			    struct svc_fh *tfhp, char *tname, int tlen)
{
	struct dentry	*fdentry, *tdentry, *odentry, *ndentry, *trap;
	struct inode	*fdir, *tdir;
	__be32		err;
	int		host_err;
	bool		close_cached = false;

	err = fh_verify(rqstp, ffhp, S_IFDIR, NFSD_MAY_REMOVE);
	if (err)
		goto out;
	err = fh_verify(rqstp, tfhp, S_IFDIR, NFSD_MAY_CREATE);
	if (err)
		goto out;

	fdentry = ffhp->fh_dentry;
	fdir = d_inode(fdentry);

	tdentry = tfhp->fh_dentry;
	tdir = d_inode(tdentry);

	err = nfserr_perm;
	if (!flen || isdotent(fname, flen) || !tlen || isdotent(tname, tlen))
		goto out;

retry:
	host_err = fh_want_write(ffhp);
	if (host_err) {
		err = nfserrno(host_err);
		goto out;
	}

	/* cannot use fh_lock as we need deadlock protective ordering
	 * so do it by hand */
	trap = lock_rename(tdentry, fdentry);
	ffhp->fh_locked = tfhp->fh_locked = true;
	fh_fill_pre_attrs(ffhp);
	fh_fill_pre_attrs(tfhp);

	odentry = lookup_one_len(fname, fdentry, flen);
	host_err = PTR_ERR(odentry);
	if (IS_ERR(odentry))
		goto out_nfserr;

	host_err = -ENOENT;
	if (d_really_is_negative(odentry))
		goto out_dput_old;
	host_err = -EINVAL;
	if (odentry == trap)
		goto out_dput_old;

	ndentry = lookup_one_len(tname, tdentry, tlen);
	host_err = PTR_ERR(ndentry);
	if (IS_ERR(ndentry))
		goto out_dput_old;
	host_err = -ENOTEMPTY;
	if (ndentry == trap)
		goto out_dput_new;

	host_err = -EXDEV;
	if (ffhp->fh_export->ex_path.mnt != tfhp->fh_export->ex_path.mnt)
		goto out_dput_new;
	if (ffhp->fh_export->ex_path.dentry != tfhp->fh_export->ex_path.dentry)
		goto out_dput_new;

	if ((ndentry->d_sb->s_export_op->flags & EXPORT_OP_CLOSE_BEFORE_UNLINK) &&
	    nfsd_has_cached_files(ndentry)) {
		close_cached = true;
		goto out_dput_old;
	} else {
		struct renamedata rd = {
			.old_mnt_userns	= &init_user_ns,
			.old_dir	= fdir,
			.old_dentry	= odentry,
			.new_mnt_userns	= &init_user_ns,
			.new_dir	= tdir,
			.new_dentry	= ndentry,
		};
		host_err = vfs_rename(&rd);
		if (!host_err) {
			host_err = commit_metadata(tfhp);
			if (!host_err)
				host_err = commit_metadata(ffhp);
		}
	}
 out_dput_new:
	dput(ndentry);
 out_dput_old:
	dput(odentry);
 out_nfserr:
	err = nfserrno(host_err);
	/*
	 * We cannot rely on fh_unlock on the two filehandles,
	 * as that would do the wrong thing if the two directories
	 * were the same, so again we do it by hand.
	 */
	if (!close_cached) {
		fh_fill_post_attrs(ffhp);
		fh_fill_post_attrs(tfhp);
	}
	unlock_rename(tdentry, fdentry);
	ffhp->fh_locked = tfhp->fh_locked = false;
	fh_drop_write(ffhp);

	/*
	 * If the target dentry has cached open files, then we need to try to
	 * close them prior to doing the rename. Flushing delayed fput
	 * shouldn't be done with locks held however, so we delay it until this
	 * point and then reattempt the whole shebang.
	 */
	if (close_cached) {
		close_cached = false;
		nfsd_close_cached_files(ndentry);
		dput(ndentry);
		goto retry;
	}
out:
	return err;
}

/*
 * Unlink a file or directory
 * N.B. After this call fhp needs an fh_put
 */
__be32
nfsd_unlink(struct svc_rqst *rqstp, struct svc_fh *fhp, int type,
				char *fname, int flen)
{
	struct dentry	*dentry, *rdentry;
	struct inode	*dirp;
	struct inode	*rinode;
	__be32		err;
	int		host_err;

	err = nfserr_acces;
	if (!flen || isdotent(fname, flen))
		goto out;
	err = fh_verify(rqstp, fhp, S_IFDIR, NFSD_MAY_REMOVE);
	if (err)
		goto out;

	host_err = fh_want_write(fhp);
	if (host_err)
		goto out_nfserr;

	fh_lock_nested(fhp, I_MUTEX_PARENT);
	dentry = fhp->fh_dentry;
	dirp = d_inode(dentry);

	rdentry = lookup_one_len(fname, dentry, flen);
	host_err = PTR_ERR(rdentry);
	if (IS_ERR(rdentry))
		goto out_drop_write;

	if (d_really_is_negative(rdentry)) {
		dput(rdentry);
		host_err = -ENOENT;
		goto out_drop_write;
	}
	rinode = d_inode(rdentry);
	ihold(rinode);

	if (!type)
		type = d_inode(rdentry)->i_mode & S_IFMT;

	if (type != S_IFDIR) {
		if (rdentry->d_sb->s_export_op->flags & EXPORT_OP_CLOSE_BEFORE_UNLINK)
			nfsd_close_cached_files(rdentry);
		host_err = vfs_unlink(&init_user_ns, dirp, rdentry, NULL);
	} else {
		host_err = vfs_rmdir(&init_user_ns, dirp, rdentry);
	}

	fh_unlock(fhp);
	if (!host_err)
		host_err = commit_metadata(fhp);
	dput(rdentry);
	iput(rinode);    /* truncate the inode here */

out_drop_write:
	fh_drop_write(fhp);
out_nfserr:
	if (host_err == -EBUSY) {
		/* name is mounted-on. There is no perfect
		 * error status.
		 */
		if (nfsd_v4client(rqstp))
			err = nfserr_file_open;
		else
			err = nfserr_acces;
	} else {
		err = nfserrno(host_err);
	}
out:
	return err;
}

/*
 * We do this buffering because we must not call back into the file
 * system's ->lookup() method from the filldir callback. That may well
 * deadlock a number of file systems.
 *
 * This is based heavily on the implementation of same in XFS.
 */
struct buffered_dirent {
	u64		ino;
	loff_t		offset;
	int		namlen;
	unsigned int	d_type;
	char		name[];
};

struct readdir_data {
	struct dir_context ctx;
	char		*dirent;
	size_t		used;
	int		full;
};

static int nfsd_buffered_filldir(struct dir_context *ctx, const char *name,
				 int namlen, loff_t offset, u64 ino,
				 unsigned int d_type)
{
	struct readdir_data *buf =
		container_of(ctx, struct readdir_data, ctx);
	struct buffered_dirent *de = (void *)(buf->dirent + buf->used);
	unsigned int reclen;

	reclen = ALIGN(sizeof(struct buffered_dirent) + namlen, sizeof(u64));
	if (buf->used + reclen > PAGE_SIZE) {
		buf->full = 1;
		return -EINVAL;
	}

	de->namlen = namlen;
	de->offset = offset;
	de->ino = ino;
	de->d_type = d_type;
	memcpy(de->name, name, namlen);
	buf->used += reclen;

	return 0;
}

static __be32 nfsd_buffered_readdir(struct file *file, struct svc_fh *fhp,
				    nfsd_filldir_t func, struct readdir_cd *cdp,
				    loff_t *offsetp)
{
	struct buffered_dirent *de;
	int host_err;
	int size;
	loff_t offset;
	struct readdir_data buf = {
		.ctx.actor = nfsd_buffered_filldir,
		.dirent = (void *)__get_free_page(GFP_KERNEL)
	};

	if (!buf.dirent)
		return nfserrno(-ENOMEM);

	offset = *offsetp;

	while (1) {
		unsigned int reclen;

		cdp->err = nfserr_eof; /* will be cleared on successful read */
		buf.used = 0;
		buf.full = 0;

		host_err = iterate_dir(file, &buf.ctx);
		if (buf.full)
			host_err = 0;

		if (host_err < 0)
			break;

		size = buf.used;

		if (!size)
			break;

		de = (struct buffered_dirent *)buf.dirent;
		while (size > 0) {
			offset = de->offset;

			if (func(cdp, de->name, de->namlen, de->offset,
				 de->ino, de->d_type))
				break;

			if (cdp->err != nfs_ok)
				break;

			trace_nfsd_dirent(fhp, de->ino, de->name, de->namlen);

			reclen = ALIGN(sizeof(*de) + de->namlen,
				       sizeof(u64));
			size -= reclen;
			de = (struct buffered_dirent *)((char *)de + reclen);
		}
		if (size > 0) /* We bailed out early */
			break;

		offset = vfs_llseek(file, 0, SEEK_CUR);
	}

	free_page((unsigned long)(buf.dirent));

	if (host_err)
		return nfserrno(host_err);

	*offsetp = offset;
	return cdp->err;
}

/*
 * Read entries from a directory.
 * The  NFSv3/4 verifier we ignore for now.
 */
__be32
nfsd_readdir(struct svc_rqst *rqstp, struct svc_fh *fhp, loff_t *offsetp, 
	     struct readdir_cd *cdp, nfsd_filldir_t func)
{
	__be32		err;
	struct file	*file;
	loff_t		offset = *offsetp;
	int             may_flags = NFSD_MAY_READ;

	/* NFSv2 only supports 32 bit cookies */
	if (rqstp->rq_vers > 2)
		may_flags |= NFSD_MAY_64BIT_COOKIE;

	err = nfsd_open(rqstp, fhp, S_IFDIR, may_flags, &file);
	if (err)
		goto out;

	offset = vfs_llseek(file, offset, SEEK_SET);
	if (offset < 0) {
		err = nfserrno((int)offset);
		goto out_close;
	}

	err = nfsd_buffered_readdir(file, fhp, func, cdp, offsetp);

	if (err == nfserr_eof || err == nfserr_toosmall)
		err = nfs_ok; /* can still be found in ->err */
out_close:
	fput(file);
out:
	return err;
}

/*
 * Get file system stats
 * N.B. After this call fhp needs an fh_put
 */
__be32
nfsd_statfs(struct svc_rqst *rqstp, struct svc_fh *fhp, struct kstatfs *stat, int access)
{
	__be32 err;

	err = fh_verify(rqstp, fhp, 0, NFSD_MAY_NOP | access);
	if (!err) {
		struct path path = {
			.mnt	= fhp->fh_export->ex_path.mnt,
			.dentry	= fhp->fh_dentry,
		};
		if (vfs_statfs(&path, stat))
			err = nfserr_io;
	}
	return err;
}

static int exp_rdonly(struct svc_rqst *rqstp, struct svc_export *exp)
{
	return nfsexp_flags(rqstp, exp) & NFSEXP_READONLY;
}

#ifdef CONFIG_NFSD_V4
/*
 * Helper function to translate error numbers. In the case of xattr operations,
 * some error codes need to be translated outside of the standard translations.
 *
 * ENODATA needs to be translated to nfserr_noxattr.
 * E2BIG to nfserr_xattr2big.
 *
 * Additionally, vfs_listxattr can return -ERANGE. This means that the
 * file has too many extended attributes to retrieve inside an
 * XATTR_LIST_MAX sized buffer. This is a bug in the xattr implementation:
 * filesystems will allow the adding of extended attributes until they hit
 * their own internal limit. This limit may be larger than XATTR_LIST_MAX.
 * So, at that point, the attributes are present and valid, but can't
 * be retrieved using listxattr, since the upper level xattr code enforces
 * the XATTR_LIST_MAX limit.
 *
 * This bug means that we need to deal with listxattr returning -ERANGE. The
 * best mapping is to return TOOSMALL.
 */
static __be32
nfsd_xattr_errno(int err)
{
	switch (err) {
	case -ENODATA:
		return nfserr_noxattr;
	case -E2BIG:
		return nfserr_xattr2big;
	case -ERANGE:
		return nfserr_toosmall;
	}
	return nfserrno(err);
}

/*
 * Retrieve the specified user extended attribute. To avoid always
 * having to allocate the maximum size (since we are not getting
 * a maximum size from the RPC), do a probe + alloc. Hold a reader
 * lock on i_rwsem to prevent the extended attribute from changing
 * size while we're doing this.
 */
__be32
nfsd_getxattr(struct svc_rqst *rqstp, struct svc_fh *fhp, char *name,
	      void **bufp, int *lenp)
{
	ssize_t len;
	__be32 err;
	char *buf;
	struct inode *inode;
	struct dentry *dentry;

	err = fh_verify(rqstp, fhp, 0, NFSD_MAY_READ);
	if (err)
		return err;

	err = nfs_ok;
	dentry = fhp->fh_dentry;
	inode = d_inode(dentry);

	inode_lock_shared(inode);

	len = vfs_getxattr(&init_user_ns, dentry, name, NULL, 0);

	/*
	 * Zero-length attribute, just return.
	 */
	if (len == 0) {
		*bufp = NULL;
		*lenp = 0;
		goto out;
	}

	if (len < 0) {
		err = nfsd_xattr_errno(len);
		goto out;
	}

	if (len > *lenp) {
		err = nfserr_toosmall;
		goto out;
	}

	buf = kvmalloc(len, GFP_KERNEL | GFP_NOFS);
	if (buf == NULL) {
		err = nfserr_jukebox;
		goto out;
	}

	len = vfs_getxattr(&init_user_ns, dentry, name, buf, len);
	if (len <= 0) {
		kvfree(buf);
		buf = NULL;
		err = nfsd_xattr_errno(len);
	}

	*lenp = len;
	*bufp = buf;

out:
	inode_unlock_shared(inode);

	return err;
}

/*
 * Retrieve the xattr names. Since we can't know how many are
 * user extended attributes, we must get all attributes here,
 * and have the XDR encode filter out the "user." ones.
 *
 * While this could always just allocate an XATTR_LIST_MAX
 * buffer, that's a waste, so do a probe + allocate. To
 * avoid any changes between the probe and allocate, wrap
 * this in inode_lock.
 */
__be32
nfsd_listxattr(struct svc_rqst *rqstp, struct svc_fh *fhp, char **bufp,
	       int *lenp)
{
	ssize_t len;
	__be32 err;
	char *buf;
	struct inode *inode;
	struct dentry *dentry;

	err = fh_verify(rqstp, fhp, 0, NFSD_MAY_READ);
	if (err)
		return err;

	dentry = fhp->fh_dentry;
	inode = d_inode(dentry);
	*lenp = 0;

	inode_lock_shared(inode);

	len = vfs_listxattr(dentry, NULL, 0);
	if (len <= 0) {
		err = nfsd_xattr_errno(len);
		goto out;
	}

	if (len > XATTR_LIST_MAX) {
		err = nfserr_xattr2big;
		goto out;
	}

	/*
	 * We're holding i_rwsem - use GFP_NOFS.
	 */
	buf = kvmalloc(len, GFP_KERNEL | GFP_NOFS);
	if (buf == NULL) {
		err = nfserr_jukebox;
		goto out;
	}

	len = vfs_listxattr(dentry, buf, len);
	if (len <= 0) {
		kvfree(buf);
		err = nfsd_xattr_errno(len);
		goto out;
	}

	*lenp = len;
	*bufp = buf;

	err = nfs_ok;
out:
	inode_unlock_shared(inode);

	return err;
}

/*
 * Removexattr and setxattr need to call fh_lock to both lock the inode
 * and set the change attribute. Since the top-level vfs_removexattr
 * and vfs_setxattr calls already do their own inode_lock calls, call
 * the _locked variant. Pass in a NULL pointer for delegated_inode,
 * and let the client deal with NFS4ERR_DELAY (same as with e.g.
 * setattr and remove).
 */
__be32
nfsd_removexattr(struct svc_rqst *rqstp, struct svc_fh *fhp, char *name)
{
	__be32 err;
	int ret;

	err = fh_verify(rqstp, fhp, 0, NFSD_MAY_WRITE);
	if (err)
		return err;

	ret = fh_want_write(fhp);
	if (ret)
		return nfserrno(ret);

	fh_lock(fhp);

	ret = __vfs_removexattr_locked(&init_user_ns, fhp->fh_dentry,
				       name, NULL);

	fh_unlock(fhp);
	fh_drop_write(fhp);

	return nfsd_xattr_errno(ret);
}

__be32
nfsd_setxattr(struct svc_rqst *rqstp, struct svc_fh *fhp, char *name,
	      void *buf, u32 len, u32 flags)
{
	__be32 err;
	int ret;

	err = fh_verify(rqstp, fhp, 0, NFSD_MAY_WRITE);
	if (err)
		return err;

	ret = fh_want_write(fhp);
	if (ret)
		return nfserrno(ret);
	fh_lock(fhp);

	ret = __vfs_setxattr_locked(&init_user_ns, fhp->fh_dentry, name, buf,
				    len, flags, NULL);

	fh_unlock(fhp);
	fh_drop_write(fhp);

	return nfsd_xattr_errno(ret);
}
#endif

/*
 * Check for a user's access permissions to this inode.
 */
__be32
nfsd_permission(struct svc_rqst *rqstp, struct svc_export *exp,
					struct dentry *dentry, int acc)
{
	struct inode	*inode = d_inode(dentry);
	int		err;

	if ((acc & NFSD_MAY_MASK) == NFSD_MAY_NOP)
		return 0;
#if 0
	dprintk("nfsd: permission 0x%x%s%s%s%s%s%s%s mode 0%o%s%s%s\n",
		acc,
		(acc & NFSD_MAY_READ)?	" read"  : "",
		(acc & NFSD_MAY_WRITE)?	" write" : "",
		(acc & NFSD_MAY_EXEC)?	" exec"  : "",
		(acc & NFSD_MAY_SATTR)?	" sattr" : "",
		(acc & NFSD_MAY_TRUNC)?	" trunc" : "",
		(acc & NFSD_MAY_LOCK)?	" lock"  : "",
		(acc & NFSD_MAY_OWNER_OVERRIDE)? " owneroverride" : "",
		inode->i_mode,
		IS_IMMUTABLE(inode)?	" immut" : "",
		IS_APPEND(inode)?	" append" : "",
		__mnt_is_readonly(exp->ex_path.mnt)?	" ro" : "");
	dprintk("      owner %d/%d user %d/%d\n",
		inode->i_uid, inode->i_gid, current_fsuid(), current_fsgid());
#endif

	/* Normally we reject any write/sattr etc access on a read-only file
	 * system.  But if it is IRIX doing check on write-access for a 
	 * device special file, we ignore rofs.
	 */
	if (!(acc & NFSD_MAY_LOCAL_ACCESS))
		if (acc & (NFSD_MAY_WRITE | NFSD_MAY_SATTR | NFSD_MAY_TRUNC)) {
			if (exp_rdonly(rqstp, exp) ||
			    __mnt_is_readonly(exp->ex_path.mnt))
				return nfserr_rofs;
			if (/* (acc & NFSD_MAY_WRITE) && */ IS_IMMUTABLE(inode))
				return nfserr_perm;
		}
	if ((acc & NFSD_MAY_TRUNC) && IS_APPEND(inode))
		return nfserr_perm;

	if (acc & NFSD_MAY_LOCK) {
		/* If we cannot rely on authentication in NLM requests,
		 * just allow locks, otherwise require read permission, or
		 * ownership
		 */
		if (exp->ex_flags & NFSEXP_NOAUTHNLM)
			return 0;
		else
			acc = NFSD_MAY_READ | NFSD_MAY_OWNER_OVERRIDE;
	}
	/*
	 * The file owner always gets access permission for accesses that
	 * would normally be checked at open time. This is to make
	 * file access work even when the client has done a fchmod(fd, 0).
	 *
	 * However, `cp foo bar' should fail nevertheless when bar is
	 * readonly. A sensible way to do this might be to reject all
	 * attempts to truncate a read-only file, because a creat() call
	 * always implies file truncation.
	 * ... but this isn't really fair.  A process may reasonably call
	 * ftruncate on an open file descriptor on a file with perm 000.
	 * We must trust the client to do permission checking - using "ACCESS"
	 * with NFSv3.
	 */
	if ((acc & NFSD_MAY_OWNER_OVERRIDE) &&
	    uid_eq(inode->i_uid, current_fsuid()))
		return 0;

	/* This assumes  NFSD_MAY_{READ,WRITE,EXEC} == MAY_{READ,WRITE,EXEC} */
	err = inode_permission(&init_user_ns, inode,
			       acc & (MAY_READ | MAY_WRITE | MAY_EXEC));

	/* Allow read access to binaries even when mode 111 */
	if (err == -EACCES && S_ISREG(inode->i_mode) &&
	     (acc == (NFSD_MAY_READ | NFSD_MAY_OWNER_OVERRIDE) ||
	      acc == (NFSD_MAY_READ | NFSD_MAY_READ_IF_EXEC)))
		err = inode_permission(&init_user_ns, inode, MAY_EXEC);

	return err? nfserrno(err) : 0;
}<|MERGE_RESOLUTION|>--- conflicted
+++ resolved
@@ -1403,175 +1403,6 @@
 					rdev, resfhp);
 }
 
-<<<<<<< HEAD
-/*
- * NFSv3 and NFSv4 version of nfsd_create
- */
-__be32
-do_nfsd_create(struct svc_rqst *rqstp, struct svc_fh *fhp,
-		char *fname, int flen, struct iattr *iap,
-		struct svc_fh *resfhp, int createmode, u32 *verifier,
-	        bool *truncp, bool *created)
-{
-	struct dentry	*dentry, *dchild = NULL;
-	struct inode	*dirp;
-	__be32		err;
-	int		host_err;
-	__u32		v_mtime=0, v_atime=0;
-
-	err = nfserr_perm;
-	if (!flen)
-		goto out;
-	err = nfserr_exist;
-	if (isdotent(fname, flen))
-		goto out;
-	if (!(iap->ia_valid & ATTR_MODE))
-		iap->ia_mode = 0;
-	err = fh_verify(rqstp, fhp, S_IFDIR, NFSD_MAY_EXEC);
-	if (err)
-		goto out;
-
-	dentry = fhp->fh_dentry;
-	dirp = d_inode(dentry);
-
-	host_err = fh_want_write(fhp);
-	if (host_err)
-		goto out_nfserr;
-
-	fh_lock_nested(fhp, I_MUTEX_PARENT);
-
-	/*
-	 * Compose the response file handle.
-	 */
-	dchild = lookup_one_len(fname, dentry, flen);
-	host_err = PTR_ERR(dchild);
-	if (IS_ERR(dchild))
-		goto out_nfserr;
-
-	/* If file doesn't exist, check for permissions to create one */
-	if (d_really_is_negative(dchild)) {
-		err = fh_verify(rqstp, fhp, S_IFDIR, NFSD_MAY_CREATE);
-		if (err)
-			goto out;
-	}
-
-	err = fh_compose(resfhp, fhp->fh_export, dchild, fhp);
-	if (err)
-		goto out;
-
-	if (nfsd_create_is_exclusive(createmode)) {
-		/* solaris7 gets confused (bugid 4218508) if these have
-		 * the high bit set, as do xfs filesystems without the
-		 * "bigtime" feature.  So just clear the high bits. If this is
-		 * ever changed to use different attrs for storing the
-		 * verifier, then do_open_lookup() will also need to be fixed
-		 * accordingly.
-		 */
-		v_mtime = verifier[0]&0x7fffffff;
-		v_atime = verifier[1]&0x7fffffff;
-	}
-	
-	if (d_really_is_positive(dchild)) {
-		err = 0;
-
-		switch (createmode) {
-		case NFS3_CREATE_UNCHECKED:
-			if (! d_is_reg(dchild))
-				goto out;
-			else if (truncp) {
-				/* in nfsv4, we need to treat this case a little
-				 * differently.  we don't want to truncate the
-				 * file now; this would be wrong if the OPEN
-				 * fails for some other reason.  furthermore,
-				 * if the size is nonzero, we should ignore it
-				 * according to spec!
-				 */
-				*truncp = (iap->ia_valid & ATTR_SIZE) && !iap->ia_size;
-			}
-			else {
-				iap->ia_valid &= ATTR_SIZE;
-				goto set_attr;
-			}
-			break;
-		case NFS3_CREATE_EXCLUSIVE:
-			if (   d_inode(dchild)->i_mtime.tv_sec == v_mtime
-			    && d_inode(dchild)->i_atime.tv_sec == v_atime
-			    && d_inode(dchild)->i_size  == 0 ) {
-				if (created)
-					*created = true;
-				break;
-			}
-			fallthrough;
-		case NFS4_CREATE_EXCLUSIVE4_1:
-			if (   d_inode(dchild)->i_mtime.tv_sec == v_mtime
-			    && d_inode(dchild)->i_atime.tv_sec == v_atime
-			    && d_inode(dchild)->i_size  == 0 ) {
-				if (created)
-					*created = true;
-				goto set_attr;
-			}
-			fallthrough;
-		case NFS3_CREATE_GUARDED:
-			err = nfserr_exist;
-		}
-		fh_drop_write(fhp);
-		goto out;
-	}
-
-	if (!IS_POSIXACL(dirp))
-		iap->ia_mode &= ~current_umask();
-
-	host_err = vfs_create(&init_user_ns, dirp, dchild, iap->ia_mode, true);
-	if (host_err < 0) {
-		fh_drop_write(fhp);
-		goto out_nfserr;
-	}
-	if (created)
-		*created = true;
-
-	nfsd_check_ignore_resizing(iap);
-
-	if (nfsd_create_is_exclusive(createmode)) {
-		/* Cram the verifier into atime/mtime */
-		iap->ia_valid = ATTR_MTIME|ATTR_ATIME
-			| ATTR_MTIME_SET|ATTR_ATIME_SET;
-		/* XXX someone who knows this better please fix it for nsec */ 
-		iap->ia_mtime.tv_sec = v_mtime;
-		iap->ia_atime.tv_sec = v_atime;
-		iap->ia_mtime.tv_nsec = 0;
-		iap->ia_atime.tv_nsec = 0;
-	}
-
- set_attr:
-	err = nfsd_create_setattr(rqstp, resfhp, iap);
-
-	/*
-	 * nfsd_create_setattr already committed the child
-	 * (and possibly also the parent).
-	 */
-	if (!err)
-		err = nfserrno(commit_metadata(fhp));
-
-	/*
-	 * Update the filehandle to get the new inode info.
-	 */
-	if (!err)
-		err = fh_update(resfhp);
-
- out:
-	fh_unlock(fhp);
-	if (dchild && !IS_ERR(dchild))
-		dput(dchild);
-	fh_drop_write(fhp);
- 	return err;
- 
- out_nfserr:
-	err = nfserrno(host_err);
-	goto out;
-}
-
-=======
->>>>>>> 88084a3d
 /*
  * Read a symlink. On entry, *lenp must contain the maximum path length that
  * fits into the buffer. On return, it contains the true length.
