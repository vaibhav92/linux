--- conflicted
+++ resolved
@@ -3590,10 +3590,7 @@
 	switch (s->sc_type) {
 	default:
 		break;
-<<<<<<< HEAD
-=======
 	case 0:
->>>>>>> 03a0dded
 	case NFS4_CLOSED_STID:
 	case NFS4_CLOSED_DELEG_STID:
 		ret = nfserr_bad_stateid;
@@ -5186,7 +5183,6 @@
 			    lockowner(stp->st_stateowner)))
 		goto out;
 
-	stp->st_stid.sc_type = NFS4_CLOSED_STID;
 	release_lock_stateid(stp);
 	ret = nfs_ok;
 
@@ -6082,12 +6078,8 @@
 		 * If this is a new, never-before-used stateid, and we are
 		 * returning an error, then just go ahead and release it.
 		 */
-		if (status && new) {
-			lock_stp->st_stid.sc_type = NFS4_CLOSED_STID;
+		if (status && new)
 			release_lock_stateid(lock_stp);
-		}
-
-		mutex_unlock(&lock_stp->st_mutex);
 
 		mutex_unlock(&lock_stp->st_mutex);
 
