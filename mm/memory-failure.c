// SPDX-License-Identifier: GPL-2.0-only
/*
 * Copyright (C) 2008, 2009 Intel Corporation
 * Authors: Andi Kleen, Fengguang Wu
 *
 * High level machine check handler. Handles pages reported by the
 * hardware as being corrupted usually due to a multi-bit ECC memory or cache
 * failure.
 * 
 * In addition there is a "soft offline" entry point that allows stop using
 * not-yet-corrupted-by-suspicious pages without killing anything.
 *
 * Handles page cache pages in various states.	The tricky part
 * here is that we can access any page asynchronously in respect to 
 * other VM users, because memory failures could happen anytime and 
 * anywhere. This could violate some of their assumptions. This is why 
 * this code has to be extremely careful. Generally it tries to use 
 * normal locking rules, as in get the standard locks, even if that means 
 * the error handling takes potentially a long time.
 *
 * It can be very tempting to add handling for obscure cases here.
 * In general any code for handling new cases should only be added iff:
 * - You know how to test it.
 * - You have a test that can be added to mce-test
 *   https://git.kernel.org/cgit/utils/cpu/mce/mce-test.git/
 * - The case actually shows up as a frequent (top 10) page state in
 *   tools/vm/page-types when running a real workload.
 * 
 * There are several operations here with exponential complexity because
 * of unsuitable VM data structures. For example the operation to map back 
 * from RMAP chains to processes has to walk the complete process list and 
 * has non linear complexity with the number. But since memory corruptions
 * are rare we hope to get away with this. This avoids impacting the core 
 * VM.
 */
#include <linux/kernel.h>
#include <linux/mm.h>
#include <linux/page-flags.h>
#include <linux/kernel-page-flags.h>
#include <linux/sched/signal.h>
#include <linux/sched/task.h>
#include <linux/dax.h>
#include <linux/ksm.h>
#include <linux/rmap.h>
#include <linux/export.h>
#include <linux/pagemap.h>
#include <linux/swap.h>
#include <linux/backing-dev.h>
#include <linux/migrate.h>
#include <linux/suspend.h>
#include <linux/slab.h>
#include <linux/swapops.h>
#include <linux/hugetlb.h>
#include <linux/memory_hotplug.h>
#include <linux/mm_inline.h>
#include <linux/memremap.h>
#include <linux/kfifo.h>
#include <linux/ratelimit.h>
#include <linux/page-isolation.h>
#include <linux/pagewalk.h>
#include "internal.h"
#include "ras/ras_event.h"

int sysctl_memory_failure_early_kill __read_mostly = 0;

int sysctl_memory_failure_recovery __read_mostly = 1;

atomic_long_t num_poisoned_pages __read_mostly = ATOMIC_LONG_INIT(0);

static bool __page_handle_poison(struct page *page)
{
	int ret;

	zone_pcp_disable(page_zone(page));
	ret = dissolve_free_huge_page(page);
	if (!ret)
		ret = take_page_off_buddy(page);
	zone_pcp_enable(page_zone(page));

	return ret > 0;
}

static bool page_handle_poison(struct page *page, bool hugepage_or_freepage, bool release)
{
	if (hugepage_or_freepage) {
		/*
		 * Doing this check for free pages is also fine since dissolve_free_huge_page
		 * returns 0 for non-hugetlb pages as well.
		 */
		if (!__page_handle_poison(page))
			/*
			 * We could fail to take off the target page from buddy
			 * for example due to racy page allocation, but that's
			 * acceptable because soft-offlined page is not broken
			 * and if someone really want to use it, they should
			 * take it.
			 */
			return false;
	}

	SetPageHWPoison(page);
	if (release)
		put_page(page);
	page_ref_inc(page);
	num_poisoned_pages_inc();

	return true;
}

#if defined(CONFIG_HWPOISON_INJECT) || defined(CONFIG_HWPOISON_INJECT_MODULE)

u32 hwpoison_filter_enable = 0;
u32 hwpoison_filter_dev_major = ~0U;
u32 hwpoison_filter_dev_minor = ~0U;
u64 hwpoison_filter_flags_mask;
u64 hwpoison_filter_flags_value;
EXPORT_SYMBOL_GPL(hwpoison_filter_enable);
EXPORT_SYMBOL_GPL(hwpoison_filter_dev_major);
EXPORT_SYMBOL_GPL(hwpoison_filter_dev_minor);
EXPORT_SYMBOL_GPL(hwpoison_filter_flags_mask);
EXPORT_SYMBOL_GPL(hwpoison_filter_flags_value);

static int hwpoison_filter_dev(struct page *p)
{
	struct address_space *mapping;
	dev_t dev;

	if (hwpoison_filter_dev_major == ~0U &&
	    hwpoison_filter_dev_minor == ~0U)
		return 0;

	/*
	 * page_mapping() does not accept slab pages.
	 */
	if (PageSlab(p))
		return -EINVAL;

	mapping = page_mapping(p);
	if (mapping == NULL || mapping->host == NULL)
		return -EINVAL;

	dev = mapping->host->i_sb->s_dev;
	if (hwpoison_filter_dev_major != ~0U &&
	    hwpoison_filter_dev_major != MAJOR(dev))
		return -EINVAL;
	if (hwpoison_filter_dev_minor != ~0U &&
	    hwpoison_filter_dev_minor != MINOR(dev))
		return -EINVAL;

	return 0;
}

static int hwpoison_filter_flags(struct page *p)
{
	if (!hwpoison_filter_flags_mask)
		return 0;

	if ((stable_page_flags(p) & hwpoison_filter_flags_mask) ==
				    hwpoison_filter_flags_value)
		return 0;
	else
		return -EINVAL;
}

/*
 * This allows stress tests to limit test scope to a collection of tasks
 * by putting them under some memcg. This prevents killing unrelated/important
 * processes such as /sbin/init. Note that the target task may share clean
 * pages with init (eg. libc text), which is harmless. If the target task
 * share _dirty_ pages with another task B, the test scheme must make sure B
 * is also included in the memcg. At last, due to race conditions this filter
 * can only guarantee that the page either belongs to the memcg tasks, or is
 * a freed page.
 */
#ifdef CONFIG_MEMCG
u64 hwpoison_filter_memcg;
EXPORT_SYMBOL_GPL(hwpoison_filter_memcg);
static int hwpoison_filter_task(struct page *p)
{
	if (!hwpoison_filter_memcg)
		return 0;

	if (page_cgroup_ino(p) != hwpoison_filter_memcg)
		return -EINVAL;

	return 0;
}
#else
static int hwpoison_filter_task(struct page *p) { return 0; }
#endif

int hwpoison_filter(struct page *p)
{
	if (!hwpoison_filter_enable)
		return 0;

	if (hwpoison_filter_dev(p))
		return -EINVAL;

	if (hwpoison_filter_flags(p))
		return -EINVAL;

	if (hwpoison_filter_task(p))
		return -EINVAL;

	return 0;
}
#else
int hwpoison_filter(struct page *p)
{
	return 0;
}
#endif

EXPORT_SYMBOL_GPL(hwpoison_filter);

/*
 * Kill all processes that have a poisoned page mapped and then isolate
 * the page.
 *
 * General strategy:
 * Find all processes having the page mapped and kill them.
 * But we keep a page reference around so that the page is not
 * actually freed yet.
 * Then stash the page away
 *
 * There's no convenient way to get back to mapped processes
 * from the VMAs. So do a brute-force search over all
 * running processes.
 *
 * Remember that machine checks are not common (or rather
 * if they are common you have other problems), so this shouldn't
 * be a performance issue.
 *
 * Also there are some races possible while we get from the
 * error detection to actually handle it.
 */

struct to_kill {
	struct list_head nd;
	struct task_struct *tsk;
	unsigned long addr;
	short size_shift;
};

/*
 * Send all the processes who have the page mapped a signal.
 * ``action optional'' if they are not immediately affected by the error
 * ``action required'' if error happened in current execution context
 */
static int kill_proc(struct to_kill *tk, unsigned long pfn, int flags)
{
	struct task_struct *t = tk->tsk;
	short addr_lsb = tk->size_shift;
	int ret = 0;

	pr_err("Memory failure: %#lx: Sending SIGBUS to %s:%d due to hardware memory corruption\n",
			pfn, t->comm, t->pid);

	if (flags & MF_ACTION_REQUIRED) {
		if (t == current)
			ret = force_sig_mceerr(BUS_MCEERR_AR,
					 (void __user *)tk->addr, addr_lsb);
		else
			/* Signal other processes sharing the page if they have PF_MCE_EARLY set. */
			ret = send_sig_mceerr(BUS_MCEERR_AO, (void __user *)tk->addr,
				addr_lsb, t);
	} else {
		/*
		 * Don't use force here, it's convenient if the signal
		 * can be temporarily blocked.
		 * This could cause a loop when the user sets SIGBUS
		 * to SIG_IGN, but hopefully no one will do that?
		 */
		ret = send_sig_mceerr(BUS_MCEERR_AO, (void __user *)tk->addr,
				      addr_lsb, t);  /* synchronous? */
	}
	if (ret < 0)
		pr_info("Memory failure: Error sending signal to %s:%d: %d\n",
			t->comm, t->pid, ret);
	return ret;
}

/*
 * Unknown page type encountered. Try to check whether it can turn PageLRU by
 * lru_add_drain_all.
 */
void shake_page(struct page *p)
{
	if (PageHuge(p))
		return;

	if (!PageSlab(p)) {
		lru_add_drain_all();
		if (PageLRU(p) || is_free_buddy_page(p))
			return;
	}

	/*
	 * TODO: Could shrink slab caches here if a lightweight range-based
	 * shrinker will be available.
	 */
}
EXPORT_SYMBOL_GPL(shake_page);

static unsigned long dev_pagemap_mapping_shift(struct page *page,
		struct vm_area_struct *vma)
{
	unsigned long address = vma_address(page, vma);
	unsigned long ret = 0;
	pgd_t *pgd;
	p4d_t *p4d;
	pud_t *pud;
	pmd_t *pmd;
	pte_t *pte;

	pgd = pgd_offset(vma->vm_mm, address);
	if (!pgd_present(*pgd))
		return 0;
	p4d = p4d_offset(pgd, address);
	if (!p4d_present(*p4d))
		return 0;
	pud = pud_offset(p4d, address);
	if (!pud_present(*pud))
		return 0;
	if (pud_devmap(*pud))
		return PUD_SHIFT;
	pmd = pmd_offset(pud, address);
	if (!pmd_present(*pmd))
		return 0;
	if (pmd_devmap(*pmd))
		return PMD_SHIFT;
	pte = pte_offset_map(pmd, address);
	if (pte_present(*pte) && pte_devmap(*pte))
		ret = PAGE_SHIFT;
	pte_unmap(pte);
	return ret;
}

/*
 * Failure handling: if we can't find or can't kill a process there's
 * not much we can do.	We just print a message and ignore otherwise.
 */

/*
 * Schedule a process for later kill.
 * Uses GFP_ATOMIC allocations to avoid potential recursions in the VM.
 */
static void add_to_kill(struct task_struct *tsk, struct page *p,
		       struct vm_area_struct *vma,
		       struct list_head *to_kill)
{
	struct to_kill *tk;

	tk = kmalloc(sizeof(struct to_kill), GFP_ATOMIC);
	if (!tk) {
		pr_err("Memory failure: Out of memory while machine check handling\n");
		return;
	}

	tk->addr = page_address_in_vma(p, vma);
	if (is_zone_device_page(p))
		tk->size_shift = dev_pagemap_mapping_shift(p, vma);
	else
		tk->size_shift = page_shift(compound_head(p));

	/*
	 * Send SIGKILL if "tk->addr == -EFAULT". Also, as
	 * "tk->size_shift" is always non-zero for !is_zone_device_page(),
	 * so "tk->size_shift == 0" effectively checks no mapping on
	 * ZONE_DEVICE. Indeed, when a devdax page is mmapped N times
	 * to a process' address space, it's possible not all N VMAs
	 * contain mappings for the page, but at least one VMA does.
	 * Only deliver SIGBUS with payload derived from the VMA that
	 * has a mapping for the page.
	 */
	if (tk->addr == -EFAULT) {
		pr_info("Memory failure: Unable to find user space address %lx in %s\n",
			page_to_pfn(p), tsk->comm);
	} else if (tk->size_shift == 0) {
		kfree(tk);
		return;
	}

	get_task_struct(tsk);
	tk->tsk = tsk;
	list_add_tail(&tk->nd, to_kill);
}

/*
 * Kill the processes that have been collected earlier.
 *
 * Only do anything when FORCEKILL is set, otherwise just free the
 * list (this is used for clean pages which do not need killing)
 * Also when FAIL is set do a force kill because something went
 * wrong earlier.
 */
static void kill_procs(struct list_head *to_kill, int forcekill, bool fail,
		unsigned long pfn, int flags)
{
	struct to_kill *tk, *next;

	list_for_each_entry_safe (tk, next, to_kill, nd) {
		if (forcekill) {
			/*
			 * In case something went wrong with munmapping
			 * make sure the process doesn't catch the
			 * signal and then access the memory. Just kill it.
			 */
			if (fail || tk->addr == -EFAULT) {
				pr_err("Memory failure: %#lx: forcibly killing %s:%d because of failure to unmap corrupted page\n",
				       pfn, tk->tsk->comm, tk->tsk->pid);
				do_send_sig_info(SIGKILL, SEND_SIG_PRIV,
						 tk->tsk, PIDTYPE_PID);
			}

			/*
			 * In theory the process could have mapped
			 * something else on the address in-between. We could
			 * check for that, but we need to tell the
			 * process anyways.
			 */
			else if (kill_proc(tk, pfn, flags) < 0)
				pr_err("Memory failure: %#lx: Cannot send advisory machine check signal to %s:%d\n",
				       pfn, tk->tsk->comm, tk->tsk->pid);
		}
		put_task_struct(tk->tsk);
		kfree(tk);
	}
}

/*
 * Find a dedicated thread which is supposed to handle SIGBUS(BUS_MCEERR_AO)
 * on behalf of the thread group. Return task_struct of the (first found)
 * dedicated thread if found, and return NULL otherwise.
 *
 * We already hold read_lock(&tasklist_lock) in the caller, so we don't
 * have to call rcu_read_lock/unlock() in this function.
 */
static struct task_struct *find_early_kill_thread(struct task_struct *tsk)
{
	struct task_struct *t;

	for_each_thread(tsk, t) {
		if (t->flags & PF_MCE_PROCESS) {
			if (t->flags & PF_MCE_EARLY)
				return t;
		} else {
			if (sysctl_memory_failure_early_kill)
				return t;
		}
	}
	return NULL;
}

/*
 * Determine whether a given process is "early kill" process which expects
 * to be signaled when some page under the process is hwpoisoned.
 * Return task_struct of the dedicated thread (main thread unless explicitly
 * specified) if the process is "early kill" and otherwise returns NULL.
 *
 * Note that the above is true for Action Optional case. For Action Required
 * case, it's only meaningful to the current thread which need to be signaled
 * with SIGBUS, this error is Action Optional for other non current
 * processes sharing the same error page,if the process is "early kill", the
 * task_struct of the dedicated thread will also be returned.
 */
static struct task_struct *task_early_kill(struct task_struct *tsk,
					   int force_early)
{
	if (!tsk->mm)
		return NULL;
	/*
	 * Comparing ->mm here because current task might represent
	 * a subthread, while tsk always points to the main thread.
	 */
	if (force_early && tsk->mm == current->mm)
		return current;

	return find_early_kill_thread(tsk);
}

/*
 * Collect processes when the error hit an anonymous page.
 */
static void collect_procs_anon(struct page *page, struct list_head *to_kill,
				int force_early)
{
	struct vm_area_struct *vma;
	struct task_struct *tsk;
	struct anon_vma *av;
	pgoff_t pgoff;

	av = page_lock_anon_vma_read(page);
	if (av == NULL)	/* Not actually mapped anymore */
		return;

	pgoff = page_to_pgoff(page);
	read_lock(&tasklist_lock);
	for_each_process (tsk) {
		struct anon_vma_chain *vmac;
		struct task_struct *t = task_early_kill(tsk, force_early);

		if (!t)
			continue;
		anon_vma_interval_tree_foreach(vmac, &av->rb_root,
					       pgoff, pgoff) {
			vma = vmac->vma;
			if (!page_mapped_in_vma(page, vma))
				continue;
			if (vma->vm_mm == t->mm)
				add_to_kill(t, page, vma, to_kill);
		}
	}
	read_unlock(&tasklist_lock);
	page_unlock_anon_vma_read(av);
}

/*
 * Collect processes when the error hit a file mapped page.
 */
static void collect_procs_file(struct page *page, struct list_head *to_kill,
				int force_early)
{
	struct vm_area_struct *vma;
	struct task_struct *tsk;
	struct address_space *mapping = page->mapping;
	pgoff_t pgoff;

	i_mmap_lock_read(mapping);
	read_lock(&tasklist_lock);
	pgoff = page_to_pgoff(page);
	for_each_process(tsk) {
		struct task_struct *t = task_early_kill(tsk, force_early);

		if (!t)
			continue;
		vma_interval_tree_foreach(vma, &mapping->i_mmap, pgoff,
				      pgoff) {
			/*
			 * Send early kill signal to tasks where a vma covers
			 * the page but the corrupted page is not necessarily
			 * mapped it in its pte.
			 * Assume applications who requested early kill want
			 * to be informed of all such data corruptions.
			 */
			if (vma->vm_mm == t->mm)
				add_to_kill(t, page, vma, to_kill);
		}
	}
	read_unlock(&tasklist_lock);
	i_mmap_unlock_read(mapping);
}

/*
 * Collect the processes who have the corrupted page mapped to kill.
 */
static void collect_procs(struct page *page, struct list_head *tokill,
				int force_early)
{
	if (!page->mapping)
		return;

	if (PageAnon(page))
		collect_procs_anon(page, tokill, force_early);
	else
		collect_procs_file(page, tokill, force_early);
}

struct hwp_walk {
	struct to_kill tk;
	unsigned long pfn;
	int flags;
};

static void set_to_kill(struct to_kill *tk, unsigned long addr, short shift)
{
	tk->addr = addr;
	tk->size_shift = shift;
}

static int check_hwpoisoned_entry(pte_t pte, unsigned long addr, short shift,
				unsigned long poisoned_pfn, struct to_kill *tk)
{
	unsigned long pfn = 0;

	if (pte_present(pte)) {
		pfn = pte_pfn(pte);
	} else {
		swp_entry_t swp = pte_to_swp_entry(pte);

		if (is_hwpoison_entry(swp))
			pfn = hwpoison_entry_to_pfn(swp);
	}

	if (!pfn || pfn != poisoned_pfn)
		return 0;

	set_to_kill(tk, addr, shift);
	return 1;
}

#ifdef CONFIG_TRANSPARENT_HUGEPAGE
static int check_hwpoisoned_pmd_entry(pmd_t *pmdp, unsigned long addr,
				      struct hwp_walk *hwp)
{
	pmd_t pmd = *pmdp;
	unsigned long pfn;
	unsigned long hwpoison_vaddr;

	if (!pmd_present(pmd))
		return 0;
	pfn = pmd_pfn(pmd);
	if (pfn <= hwp->pfn && hwp->pfn < pfn + HPAGE_PMD_NR) {
		hwpoison_vaddr = addr + ((hwp->pfn - pfn) << PAGE_SHIFT);
		set_to_kill(&hwp->tk, hwpoison_vaddr, PAGE_SHIFT);
		return 1;
	}
	return 0;
}
#else
static int check_hwpoisoned_pmd_entry(pmd_t *pmdp, unsigned long addr,
				      struct hwp_walk *hwp)
{
	return 0;
}
#endif

static int hwpoison_pte_range(pmd_t *pmdp, unsigned long addr,
			      unsigned long end, struct mm_walk *walk)
{
	struct hwp_walk *hwp = (struct hwp_walk *)walk->private;
	int ret = 0;
	pte_t *ptep, *mapped_pte;
	spinlock_t *ptl;

	ptl = pmd_trans_huge_lock(pmdp, walk->vma);
	if (ptl) {
		ret = check_hwpoisoned_pmd_entry(pmdp, addr, hwp);
		spin_unlock(ptl);
		goto out;
	}

	if (pmd_trans_unstable(pmdp))
		goto out;

	mapped_pte = ptep = pte_offset_map_lock(walk->vma->vm_mm, pmdp,
						addr, &ptl);
	for (; addr != end; ptep++, addr += PAGE_SIZE) {
		ret = check_hwpoisoned_entry(*ptep, addr, PAGE_SHIFT,
					     hwp->pfn, &hwp->tk);
		if (ret == 1)
			break;
	}
	pte_unmap_unlock(mapped_pte, ptl);
out:
	cond_resched();
	return ret;
}

#ifdef CONFIG_HUGETLB_PAGE
static int hwpoison_hugetlb_range(pte_t *ptep, unsigned long hmask,
			    unsigned long addr, unsigned long end,
			    struct mm_walk *walk)
{
	struct hwp_walk *hwp = (struct hwp_walk *)walk->private;
	pte_t pte = huge_ptep_get(ptep);
	struct hstate *h = hstate_vma(walk->vma);

	return check_hwpoisoned_entry(pte, addr, huge_page_shift(h),
				      hwp->pfn, &hwp->tk);
}
#else
#define hwpoison_hugetlb_range	NULL
#endif

<<<<<<< HEAD
static struct mm_walk_ops hwp_walk_ops = {
=======
static const struct mm_walk_ops hwp_walk_ops = {
>>>>>>> df0cc57e
	.pmd_entry = hwpoison_pte_range,
	.hugetlb_entry = hwpoison_hugetlb_range,
};

/*
 * Sends SIGBUS to the current process with error info.
 *
 * This function is intended to handle "Action Required" MCEs on already
 * hardware poisoned pages. They could happen, for example, when
 * memory_failure() failed to unmap the error page at the first call, or
 * when multiple local machine checks happened on different CPUs.
 *
 * MCE handler currently has no easy access to the error virtual address,
 * so this function walks page table to find it. The returned virtual address
 * is proper in most cases, but it could be wrong when the application
 * process has multiple entries mapping the error page.
 */
static int kill_accessing_process(struct task_struct *p, unsigned long pfn,
				  int flags)
{
	int ret;
	struct hwp_walk priv = {
		.pfn = pfn,
	};
	priv.tk.tsk = p;

	mmap_read_lock(p->mm);
	ret = walk_page_range(p->mm, 0, TASK_SIZE, &hwp_walk_ops,
			      (void *)&priv);
	if (ret == 1 && priv.tk.addr)
		kill_proc(&priv.tk, pfn, flags);
	mmap_read_unlock(p->mm);
	return ret ? -EFAULT : -EHWPOISON;
}

static const char *action_name[] = {
	[MF_IGNORED] = "Ignored",
	[MF_FAILED] = "Failed",
	[MF_DELAYED] = "Delayed",
	[MF_RECOVERED] = "Recovered",
};

static const char * const action_page_types[] = {
	[MF_MSG_KERNEL]			= "reserved kernel page",
	[MF_MSG_KERNEL_HIGH_ORDER]	= "high-order kernel page",
	[MF_MSG_SLAB]			= "kernel slab page",
	[MF_MSG_DIFFERENT_COMPOUND]	= "different compound page after locking",
	[MF_MSG_POISONED_HUGE]		= "huge page already hardware poisoned",
	[MF_MSG_HUGE]			= "huge page",
	[MF_MSG_FREE_HUGE]		= "free huge page",
	[MF_MSG_NON_PMD_HUGE]		= "non-pmd-sized huge page",
	[MF_MSG_UNMAP_FAILED]		= "unmapping failed page",
	[MF_MSG_DIRTY_SWAPCACHE]	= "dirty swapcache page",
	[MF_MSG_CLEAN_SWAPCACHE]	= "clean swapcache page",
	[MF_MSG_DIRTY_MLOCKED_LRU]	= "dirty mlocked LRU page",
	[MF_MSG_CLEAN_MLOCKED_LRU]	= "clean mlocked LRU page",
	[MF_MSG_DIRTY_UNEVICTABLE_LRU]	= "dirty unevictable LRU page",
	[MF_MSG_CLEAN_UNEVICTABLE_LRU]	= "clean unevictable LRU page",
	[MF_MSG_DIRTY_LRU]		= "dirty LRU page",
	[MF_MSG_CLEAN_LRU]		= "clean LRU page",
	[MF_MSG_TRUNCATED_LRU]		= "already truncated LRU page",
	[MF_MSG_BUDDY]			= "free buddy page",
	[MF_MSG_BUDDY_2ND]		= "free buddy page (2nd try)",
	[MF_MSG_DAX]			= "dax page",
	[MF_MSG_UNSPLIT_THP]		= "unsplit thp",
	[MF_MSG_UNKNOWN]		= "unknown page",
};

/*
 * XXX: It is possible that a page is isolated from LRU cache,
 * and then kept in swap cache or failed to remove from page cache.
 * The page count will stop it from being freed by unpoison.
 * Stress tests should be aware of this memory leak problem.
 */
static int delete_from_lru_cache(struct page *p)
{
	if (!isolate_lru_page(p)) {
		/*
		 * Clear sensible page flags, so that the buddy system won't
		 * complain when the page is unpoison-and-freed.
		 */
		ClearPageActive(p);
		ClearPageUnevictable(p);

		/*
		 * Poisoned page might never drop its ref count to 0 so we have
		 * to uncharge it manually from its memcg.
		 */
		mem_cgroup_uncharge(page_folio(p));

		/*
		 * drop the page count elevated by isolate_lru_page()
		 */
		put_page(p);
		return 0;
	}
	return -EIO;
}

static int truncate_error_page(struct page *p, unsigned long pfn,
				struct address_space *mapping)
{
	int ret = MF_FAILED;

	if (mapping->a_ops->error_remove_page) {
		int err = mapping->a_ops->error_remove_page(mapping, p);

		if (err != 0) {
			pr_info("Memory failure: %#lx: Failed to punch page: %d\n",
				pfn, err);
		} else if (page_has_private(p) &&
			   !try_to_release_page(p, GFP_NOIO)) {
			pr_info("Memory failure: %#lx: failed to release buffers\n",
				pfn);
		} else {
			ret = MF_RECOVERED;
		}
	} else {
		/*
		 * If the file system doesn't support it just invalidate
		 * This fails on dirty or anything with private pages
		 */
		if (invalidate_inode_page(p))
			ret = MF_RECOVERED;
		else
			pr_info("Memory failure: %#lx: Failed to invalidate\n",
				pfn);
	}

	return ret;
}

struct page_state {
	unsigned long mask;
	unsigned long res;
	enum mf_action_page_type type;

	/* Callback ->action() has to unlock the relevant page inside it. */
	int (*action)(struct page_state *ps, struct page *p);
};

/*
 * Return true if page is still referenced by others, otherwise return
 * false.
 *
 * The extra_pins is true when one extra refcount is expected.
 */
static bool has_extra_refcount(struct page_state *ps, struct page *p,
			       bool extra_pins)
{
	int count = page_count(p) - 1;

	if (extra_pins)
		count -= 1;

	if (count > 0) {
		pr_err("Memory failure: %#lx: %s still referenced by %d users\n",
		       page_to_pfn(p), action_page_types[ps->type], count);
		return true;
	}

	return false;
}

/*
 * Error hit kernel page.
 * Do nothing, try to be lucky and not touch this instead. For a few cases we
 * could be more sophisticated.
 */
static int me_kernel(struct page_state *ps, struct page *p)
{
	unlock_page(p);
	return MF_IGNORED;
}

/*
 * Page in unknown state. Do nothing.
 */
static int me_unknown(struct page_state *ps, struct page *p)
{
	pr_err("Memory failure: %#lx: Unknown page state\n", page_to_pfn(p));
	unlock_page(p);
	return MF_FAILED;
}

/*
 * Clean (or cleaned) page cache page.
 */
static int me_pagecache_clean(struct page_state *ps, struct page *p)
{
	int ret;
	struct address_space *mapping;

	delete_from_lru_cache(p);

	/*
	 * For anonymous pages we're done the only reference left
	 * should be the one m_f() holds.
	 */
	if (PageAnon(p)) {
		ret = MF_RECOVERED;
		goto out;
	}

	/*
	 * Now truncate the page in the page cache. This is really
	 * more like a "temporary hole punch"
	 * Don't do this for block devices when someone else
	 * has a reference, because it could be file system metadata
	 * and that's not safe to truncate.
	 */
	mapping = page_mapping(p);
	if (!mapping) {
		/*
		 * Page has been teared down in the meanwhile
		 */
		ret = MF_FAILED;
		goto out;
	}

	/*
	 * Truncation is a bit tricky. Enable it per file system for now.
	 *
	 * Open: to take i_rwsem or not for this? Right now we don't.
	 */
	ret = truncate_error_page(p, page_to_pfn(p), mapping);
out:
	unlock_page(p);

	if (has_extra_refcount(ps, p, false))
		ret = MF_FAILED;

	return ret;
}

/*
 * Dirty pagecache page
 * Issues: when the error hit a hole page the error is not properly
 * propagated.
 */
static int me_pagecache_dirty(struct page_state *ps, struct page *p)
{
	struct address_space *mapping = page_mapping(p);

	SetPageError(p);
	/* TBD: print more information about the file. */
	if (mapping) {
		/*
		 * IO error will be reported by write(), fsync(), etc.
		 * who check the mapping.
		 * This way the application knows that something went
		 * wrong with its dirty file data.
		 *
		 * There's one open issue:
		 *
		 * The EIO will be only reported on the next IO
		 * operation and then cleared through the IO map.
		 * Normally Linux has two mechanisms to pass IO error
		 * first through the AS_EIO flag in the address space
		 * and then through the PageError flag in the page.
		 * Since we drop pages on memory failure handling the
		 * only mechanism open to use is through AS_AIO.
		 *
		 * This has the disadvantage that it gets cleared on
		 * the first operation that returns an error, while
		 * the PageError bit is more sticky and only cleared
		 * when the page is reread or dropped.  If an
		 * application assumes it will always get error on
		 * fsync, but does other operations on the fd before
		 * and the page is dropped between then the error
		 * will not be properly reported.
		 *
		 * This can already happen even without hwpoisoned
		 * pages: first on metadata IO errors (which only
		 * report through AS_EIO) or when the page is dropped
		 * at the wrong time.
		 *
		 * So right now we assume that the application DTRT on
		 * the first EIO, but we're not worse than other parts
		 * of the kernel.
		 */
		mapping_set_error(mapping, -EIO);
	}

	return me_pagecache_clean(ps, p);
}

/*
 * Clean and dirty swap cache.
 *
 * Dirty swap cache page is tricky to handle. The page could live both in page
 * cache and swap cache(ie. page is freshly swapped in). So it could be
 * referenced concurrently by 2 types of PTEs:
 * normal PTEs and swap PTEs. We try to handle them consistently by calling
 * try_to_unmap(TTU_IGNORE_HWPOISON) to convert the normal PTEs to swap PTEs,
 * and then
 *      - clear dirty bit to prevent IO
 *      - remove from LRU
 *      - but keep in the swap cache, so that when we return to it on
 *        a later page fault, we know the application is accessing
 *        corrupted data and shall be killed (we installed simple
 *        interception code in do_swap_page to catch it).
 *
 * Clean swap cache pages can be directly isolated. A later page fault will
 * bring in the known good data from disk.
 */
static int me_swapcache_dirty(struct page_state *ps, struct page *p)
{
	int ret;
	bool extra_pins = false;

	ClearPageDirty(p);
	/* Trigger EIO in shmem: */
	ClearPageUptodate(p);

	ret = delete_from_lru_cache(p) ? MF_FAILED : MF_DELAYED;
	unlock_page(p);

	if (ret == MF_DELAYED)
		extra_pins = true;

	if (has_extra_refcount(ps, p, extra_pins))
		ret = MF_FAILED;

	return ret;
}

static int me_swapcache_clean(struct page_state *ps, struct page *p)
{
	int ret;

	delete_from_swap_cache(p);

	ret = delete_from_lru_cache(p) ? MF_FAILED : MF_RECOVERED;
	unlock_page(p);

	if (has_extra_refcount(ps, p, false))
		ret = MF_FAILED;

	return ret;
}

/*
 * Huge pages. Needs work.
 * Issues:
 * - Error on hugepage is contained in hugepage unit (not in raw page unit.)
 *   To narrow down kill region to one page, we need to break up pmd.
 */
static int me_huge_page(struct page_state *ps, struct page *p)
{
	int res;
	struct page *hpage = compound_head(p);
	struct address_space *mapping;

	if (!PageHuge(hpage))
		return MF_DELAYED;

	mapping = page_mapping(hpage);
	if (mapping) {
		res = truncate_error_page(hpage, page_to_pfn(p), mapping);
		unlock_page(hpage);
	} else {
		res = MF_FAILED;
		unlock_page(hpage);
		/*
		 * migration entry prevents later access on error anonymous
		 * hugepage, so we can free and dissolve it into buddy to
		 * save healthy subpages.
		 */
		if (PageAnon(hpage))
			put_page(hpage);
		if (__page_handle_poison(p)) {
			page_ref_inc(p);
			res = MF_RECOVERED;
		}
	}

	if (has_extra_refcount(ps, p, false))
		res = MF_FAILED;

	return res;
}

/*
 * Various page states we can handle.
 *
 * A page state is defined by its current page->flags bits.
 * The table matches them in order and calls the right handler.
 *
 * This is quite tricky because we can access page at any time
 * in its live cycle, so all accesses have to be extremely careful.
 *
 * This is not complete. More states could be added.
 * For any missing state don't attempt recovery.
 */

#define dirty		(1UL << PG_dirty)
#define sc		((1UL << PG_swapcache) | (1UL << PG_swapbacked))
#define unevict		(1UL << PG_unevictable)
#define mlock		(1UL << PG_mlocked)
#define lru		(1UL << PG_lru)
#define head		(1UL << PG_head)
#define slab		(1UL << PG_slab)
#define reserved	(1UL << PG_reserved)

static struct page_state error_states[] = {
	{ reserved,	reserved,	MF_MSG_KERNEL,	me_kernel },
	/*
	 * free pages are specially detected outside this table:
	 * PG_buddy pages only make a small fraction of all free pages.
	 */

	/*
	 * Could in theory check if slab page is free or if we can drop
	 * currently unused objects without touching them. But just
	 * treat it as standard kernel for now.
	 */
	{ slab,		slab,		MF_MSG_SLAB,	me_kernel },

	{ head,		head,		MF_MSG_HUGE,		me_huge_page },

	{ sc|dirty,	sc|dirty,	MF_MSG_DIRTY_SWAPCACHE,	me_swapcache_dirty },
	{ sc|dirty,	sc,		MF_MSG_CLEAN_SWAPCACHE,	me_swapcache_clean },

	{ mlock|dirty,	mlock|dirty,	MF_MSG_DIRTY_MLOCKED_LRU,	me_pagecache_dirty },
	{ mlock|dirty,	mlock,		MF_MSG_CLEAN_MLOCKED_LRU,	me_pagecache_clean },

	{ unevict|dirty, unevict|dirty,	MF_MSG_DIRTY_UNEVICTABLE_LRU,	me_pagecache_dirty },
	{ unevict|dirty, unevict,	MF_MSG_CLEAN_UNEVICTABLE_LRU,	me_pagecache_clean },

	{ lru|dirty,	lru|dirty,	MF_MSG_DIRTY_LRU,	me_pagecache_dirty },
	{ lru|dirty,	lru,		MF_MSG_CLEAN_LRU,	me_pagecache_clean },

	/*
	 * Catchall entry: must be at end.
	 */
	{ 0,		0,		MF_MSG_UNKNOWN,	me_unknown },
};

#undef dirty
#undef sc
#undef unevict
#undef mlock
#undef lru
#undef head
#undef slab
#undef reserved

/*
 * "Dirty/Clean" indication is not 100% accurate due to the possibility of
 * setting PG_dirty outside page lock. See also comment above set_page_dirty().
 */
static void action_result(unsigned long pfn, enum mf_action_page_type type,
			  enum mf_result result)
{
	trace_memory_failure_event(pfn, type, result);

	pr_err("Memory failure: %#lx: recovery action for %s: %s\n",
		pfn, action_page_types[type], action_name[result]);
}

static int page_action(struct page_state *ps, struct page *p,
			unsigned long pfn)
{
	int result;

	/* page p should be unlocked after returning from ps->action().  */
	result = ps->action(ps, p);

	action_result(pfn, ps->type, result);

	/* Could do more checks here if page looks ok */
	/*
	 * Could adjust zone counters here to correct for the missing page.
	 */

	return (result == MF_RECOVERED || result == MF_DELAYED) ? 0 : -EBUSY;
}

/*
 * Return true if a page type of a given page is supported by hwpoison
 * mechanism (while handling could fail), otherwise false.  This function
 * does not return true for hugetlb or device memory pages, so it's assumed
 * to be called only in the context where we never have such pages.
 */
static inline bool HWPoisonHandlable(struct page *page)
{
	return PageLRU(page) || __PageMovable(page) || is_free_buddy_page(page);
}

static int __get_hwpoison_page(struct page *page)
{
	struct page *head = compound_head(page);
	int ret = 0;
	bool hugetlb = false;

	ret = get_hwpoison_huge_page(head, &hugetlb);
	if (hugetlb)
		return ret;

	/*
	 * This check prevents from calling get_hwpoison_unless_zero()
	 * for any unsupported type of page in order to reduce the risk of
	 * unexpected races caused by taking a page refcount.
	 */
	if (!HWPoisonHandlable(head))
		return -EBUSY;

	if (get_page_unless_zero(head)) {
		if (head == compound_head(page))
			return 1;

		pr_info("Memory failure: %#lx cannot catch tail\n",
			page_to_pfn(page));
		put_page(head);
	}

	return 0;
}

static int get_any_page(struct page *p, unsigned long flags)
{
	int ret = 0, pass = 0;
	bool count_increased = false;

	if (flags & MF_COUNT_INCREASED)
		count_increased = true;

try_again:
	if (!count_increased) {
		ret = __get_hwpoison_page(p);
		if (!ret) {
			if (page_count(p)) {
				/* We raced with an allocation, retry. */
				if (pass++ < 3)
					goto try_again;
				ret = -EBUSY;
			} else if (!PageHuge(p) && !is_free_buddy_page(p)) {
				/* We raced with put_page, retry. */
				if (pass++ < 3)
					goto try_again;
				ret = -EIO;
			}
			goto out;
		} else if (ret == -EBUSY) {
			/*
			 * We raced with (possibly temporary) unhandlable
			 * page, retry.
			 */
			if (pass++ < 3) {
				shake_page(p);
				goto try_again;
			}
			ret = -EIO;
			goto out;
<<<<<<< HEAD
		}
	}

	if (PageHuge(p) || HWPoisonHandlable(p)) {
		ret = 1;
	} else {
		/*
		 * A page we cannot handle. Check whether we can turn
		 * it into something we can handle.
		 */
		if (pass++ < 3) {
			put_page(p);
			shake_page(p);
			count_increased = false;
			goto try_again;
=======
>>>>>>> df0cc57e
		}
		put_page(p);
		ret = -EIO;
	}
out:
	if (ret == -EIO)
		dump_page(p, "hwpoison: unhandlable page");

	if (PageHuge(p) || HWPoisonHandlable(p)) {
		ret = 1;
	} else {
		/*
		 * A page we cannot handle. Check whether we can turn
		 * it into something we can handle.
		 */
		if (pass++ < 3) {
			put_page(p);
			shake_page(p);
			count_increased = false;
			goto try_again;
		}
		put_page(p);
		ret = -EIO;
	}
out:
	if (ret == -EIO)
		dump_page(p, "hwpoison: unhandlable page");

	return ret;
}

/**
 * get_hwpoison_page() - Get refcount for memory error handling
 * @p:		Raw error page (hit by memory error)
 * @flags:	Flags controlling behavior of error handling
 *
 * get_hwpoison_page() takes a page refcount of an error page to handle memory
 * error on it, after checking that the error page is in a well-defined state
 * (defined as a page-type we can successfully handle the memor error on it,
 * such as LRU page and hugetlb page).
 *
 * Memory error handling could be triggered at any time on any type of page,
 * so it's prone to race with typical memory management lifecycle (like
 * allocation and free).  So to avoid such races, get_hwpoison_page() takes
 * extra care for the error page's state (as done in __get_hwpoison_page()),
 * and has some retry logic in get_any_page().
 *
 * Return: 0 on failure,
 *         1 on success for in-use pages in a well-defined state,
 *         -EIO for pages on which we can not handle memory errors,
 *         -EBUSY when get_hwpoison_page() has raced with page lifecycle
 *         operations like allocation and free.
 */
static int get_hwpoison_page(struct page *p, unsigned long flags)
{
	int ret;

	zone_pcp_disable(page_zone(p));
	ret = get_any_page(p, flags);
	zone_pcp_enable(page_zone(p));

	return ret;
}

/*
 * Do all that is necessary to remove user space mappings. Unmap
 * the pages and send SIGBUS to the processes if the data was dirty.
 */
static bool hwpoison_user_mappings(struct page *p, unsigned long pfn,
				  int flags, struct page *hpage)
{
	enum ttu_flags ttu = TTU_IGNORE_MLOCK | TTU_SYNC;
	struct address_space *mapping;
	LIST_HEAD(tokill);
	bool unmap_success;
	int kill = 1, forcekill;
	bool mlocked = PageMlocked(hpage);

	/*
	 * Here we are interested only in user-mapped pages, so skip any
	 * other types of pages.
	 */
	if (PageReserved(p) || PageSlab(p))
		return true;
	if (!(PageLRU(hpage) || PageHuge(p)))
		return true;

	/*
	 * This check implies we don't kill processes if their pages
	 * are in the swap cache early. Those are always late kills.
	 */
	if (!page_mapped(hpage))
		return true;

	if (PageKsm(p)) {
		pr_err("Memory failure: %#lx: can't handle KSM pages.\n", pfn);
		return false;
	}

	if (PageSwapCache(p)) {
		pr_err("Memory failure: %#lx: keeping poisoned page in swap cache\n",
			pfn);
		ttu |= TTU_IGNORE_HWPOISON;
	}

	/*
	 * Propagate the dirty bit from PTEs to struct page first, because we
	 * need this to decide if we should kill or just drop the page.
	 * XXX: the dirty test could be racy: set_page_dirty() may not always
	 * be called inside page lock (it's recommended but not enforced).
	 */
	mapping = page_mapping(hpage);
	if (!(flags & MF_MUST_KILL) && !PageDirty(hpage) && mapping &&
	    mapping_can_writeback(mapping)) {
		if (page_mkclean(hpage)) {
			SetPageDirty(hpage);
		} else {
			kill = 0;
			ttu |= TTU_IGNORE_HWPOISON;
			pr_info("Memory failure: %#lx: corrupted page was clean: dropped without side effects\n",
				pfn);
		}
	}

	/*
	 * First collect all the processes that have the page
	 * mapped in dirty form.  This has to be done before try_to_unmap,
	 * because ttu takes the rmap data structures down.
	 *
	 * Error handling: We ignore errors here because
	 * there's nothing that can be done.
	 */
	if (kill)
		collect_procs(hpage, &tokill, flags & MF_ACTION_REQUIRED);

	if (!PageHuge(hpage)) {
		try_to_unmap(hpage, ttu);
	} else {
		if (!PageAnon(hpage)) {
			/*
			 * For hugetlb pages in shared mappings, try_to_unmap
			 * could potentially call huge_pmd_unshare.  Because of
			 * this, take semaphore in write mode here and set
			 * TTU_RMAP_LOCKED to indicate we have taken the lock
			 * at this higher level.
			 */
			mapping = hugetlb_page_mapping_lock_write(hpage);
			if (mapping) {
				try_to_unmap(hpage, ttu|TTU_RMAP_LOCKED);
				i_mmap_unlock_write(mapping);
			} else
				pr_info("Memory failure: %#lx: could not lock mapping for mapped huge page\n", pfn);
		} else {
			try_to_unmap(hpage, ttu);
		}
	}

	unmap_success = !page_mapped(hpage);
	if (!unmap_success)
		pr_err("Memory failure: %#lx: failed to unmap page (mapcount=%d)\n",
		       pfn, page_mapcount(hpage));

	/*
	 * try_to_unmap() might put mlocked page in lru cache, so call
	 * shake_page() again to ensure that it's flushed.
	 */
	if (mlocked)
		shake_page(hpage);

	/*
	 * Now that the dirty bit has been propagated to the
	 * struct page and all unmaps done we can decide if
	 * killing is needed or not.  Only kill when the page
	 * was dirty or the process is not restartable,
	 * otherwise the tokill list is merely
	 * freed.  When there was a problem unmapping earlier
	 * use a more force-full uncatchable kill to prevent
	 * any accesses to the poisoned memory.
	 */
	forcekill = PageDirty(hpage) || (flags & MF_MUST_KILL);
	kill_procs(&tokill, forcekill, !unmap_success, pfn, flags);

	return unmap_success;
}

static int identify_page_state(unsigned long pfn, struct page *p,
				unsigned long page_flags)
{
	struct page_state *ps;

	/*
	 * The first check uses the current page flags which may not have any
	 * relevant information. The second check with the saved page flags is
	 * carried out only if the first check can't determine the page status.
	 */
	for (ps = error_states;; ps++)
		if ((p->flags & ps->mask) == ps->res)
			break;

	page_flags |= (p->flags & (1UL << PG_dirty));

	if (!ps->mask)
		for (ps = error_states;; ps++)
			if ((page_flags & ps->mask) == ps->res)
				break;
	return page_action(ps, p, pfn);
}

static int try_to_split_thp_page(struct page *page, const char *msg)
{
	lock_page(page);
	if (unlikely(split_huge_page(page))) {
		unsigned long pfn = page_to_pfn(page);

		unlock_page(page);
		pr_info("%s: %#lx: thp split failed\n", msg, pfn);
		put_page(page);
		return -EBUSY;
	}
	unlock_page(page);

	return 0;
}

static int memory_failure_hugetlb(unsigned long pfn, int flags)
{
	struct page *p = pfn_to_page(pfn);
	struct page *head = compound_head(p);
	int res;
	unsigned long page_flags;

	if (TestSetPageHWPoison(head)) {
		pr_err("Memory failure: %#lx: already hardware poisoned\n",
		       pfn);
		res = -EHWPOISON;
		if (flags & MF_ACTION_REQUIRED)
			res = kill_accessing_process(current, page_to_pfn(head), flags);
		return res;
	}

	num_poisoned_pages_inc();

	if (!(flags & MF_COUNT_INCREASED)) {
		res = get_hwpoison_page(p, flags);
		if (!res) {
<<<<<<< HEAD
			/*
			 * Check "filter hit" and "race with other subpage."
			 */
			lock_page(head);
			if (PageHWPoison(head)) {
				if ((hwpoison_filter(p) && TestClearPageHWPoison(p))
				    || (p != head && TestSetPageHWPoison(head))) {
					num_poisoned_pages_dec();
					unlock_page(head);
					return 0;
				}
=======
			lock_page(head);
			if (hwpoison_filter(p)) {
				if (TestClearPageHWPoison(head))
					num_poisoned_pages_dec();
				unlock_page(head);
				return 0;
>>>>>>> df0cc57e
			}
			unlock_page(head);
			res = MF_FAILED;
			if (__page_handle_poison(p)) {
				page_ref_inc(p);
				res = MF_RECOVERED;
			}
			action_result(pfn, MF_MSG_FREE_HUGE, res);
			return res == MF_RECOVERED ? 0 : -EBUSY;
		} else if (res < 0) {
			action_result(pfn, MF_MSG_UNKNOWN, MF_IGNORED);
			return -EBUSY;
		}
	}

	lock_page(head);
	page_flags = head->flags;

	if (!PageHWPoison(head)) {
		pr_err("Memory failure: %#lx: just unpoisoned\n", pfn);
		num_poisoned_pages_dec();
		unlock_page(head);
		put_page(head);
		return 0;
	}

	/*
	 * TODO: hwpoison for pud-sized hugetlb doesn't work right now, so
	 * simply disable it. In order to make it work properly, we need
	 * make sure that:
	 *  - conversion of a pud that maps an error hugetlb into hwpoison
	 *    entry properly works, and
	 *  - other mm code walking over page table is aware of pud-aligned
	 *    hwpoison entries.
	 */
	if (huge_page_size(page_hstate(head)) > PMD_SIZE) {
		action_result(pfn, MF_MSG_NON_PMD_HUGE, MF_IGNORED);
		res = -EBUSY;
		goto out;
	}

	if (!hwpoison_user_mappings(p, pfn, flags, head)) {
		action_result(pfn, MF_MSG_UNMAP_FAILED, MF_IGNORED);
		res = -EBUSY;
		goto out;
	}

	return identify_page_state(pfn, p, page_flags);
out:
	unlock_page(head);
	return res;
}

static int memory_failure_dev_pagemap(unsigned long pfn, int flags,
		struct dev_pagemap *pgmap)
{
	struct page *page = pfn_to_page(pfn);
	unsigned long size = 0;
	struct to_kill *tk;
	LIST_HEAD(tokill);
	int rc = -EBUSY;
	loff_t start;
	dax_entry_t cookie;

	if (flags & MF_COUNT_INCREASED)
		/*
		 * Drop the extra refcount in case we come from madvise().
		 */
		put_page(page);

	/* device metadata space is not recoverable */
	if (!pgmap_pfn_valid(pgmap, pfn)) {
		rc = -ENXIO;
		goto out;
	}

	/*
	 * Prevent the inode from being freed while we are interrogating
	 * the address_space, typically this would be handled by
	 * lock_page(), but dax pages do not use the page lock. This
	 * also prevents changes to the mapping of this pfn until
	 * poison signaling is complete.
	 */
	cookie = dax_lock_page(page);
	if (!cookie)
		goto out;

	if (hwpoison_filter(page)) {
		rc = 0;
		goto unlock;
	}

	if (pgmap->type == MEMORY_DEVICE_PRIVATE) {
		/*
		 * TODO: Handle HMM pages which may need coordination
		 * with device-side memory.
		 */
		goto unlock;
	}

	/*
	 * Use this flag as an indication that the dax page has been
	 * remapped UC to prevent speculative consumption of poison.
	 */
	SetPageHWPoison(page);

	/*
	 * Unlike System-RAM there is no possibility to swap in a
	 * different physical page at a given virtual address, so all
	 * userspace consumption of ZONE_DEVICE memory necessitates
	 * SIGBUS (i.e. MF_MUST_KILL)
	 */
	flags |= MF_ACTION_REQUIRED | MF_MUST_KILL;
	collect_procs(page, &tokill, flags & MF_ACTION_REQUIRED);

	list_for_each_entry(tk, &tokill, nd)
		if (tk->size_shift)
			size = max(size, 1UL << tk->size_shift);
	if (size) {
		/*
		 * Unmap the largest mapping to avoid breaking up
		 * device-dax mappings which are constant size. The
		 * actual size of the mapping being torn down is
		 * communicated in siginfo, see kill_proc()
		 */
		start = (page->index << PAGE_SHIFT) & ~(size - 1);
		unmap_mapping_range(page->mapping, start, size, 0);
	}
	kill_procs(&tokill, flags & MF_MUST_KILL, false, pfn, flags);
	rc = 0;
unlock:
	dax_unlock_page(page, cookie);
out:
	/* drop pgmap ref acquired in caller */
	put_dev_pagemap(pgmap);
	action_result(pfn, MF_MSG_DAX, rc ? MF_FAILED : MF_RECOVERED);
	return rc;
}

/**
 * memory_failure - Handle memory failure of a page.
 * @pfn: Page Number of the corrupted page
 * @flags: fine tune action taken
 *
 * This function is called by the low level machine check code
 * of an architecture when it detects hardware memory corruption
 * of a page. It tries its best to recover, which includes
 * dropping pages, killing processes etc.
 *
 * The function is primarily of use for corruptions that
 * happen outside the current execution context (e.g. when
 * detected by a background scrubber)
 *
 * Must run in process context (e.g. a work queue) with interrupts
 * enabled and no spinlocks hold.
 */
int memory_failure(unsigned long pfn, int flags)
{
	struct page *p;
	struct page *hpage;
	struct page *orig_head;
	struct dev_pagemap *pgmap;
	int res = 0;
	unsigned long page_flags;
	bool retry = true;
	static DEFINE_MUTEX(mf_mutex);

	if (!sysctl_memory_failure_recovery)
		panic("Memory failure on page %lx", pfn);

	p = pfn_to_online_page(pfn);
	if (!p) {
		if (pfn_valid(pfn)) {
			pgmap = get_dev_pagemap(pfn, NULL);
			if (pgmap)
				return memory_failure_dev_pagemap(pfn, flags,
								  pgmap);
		}
		pr_err("Memory failure: %#lx: memory outside kernel control\n",
			pfn);
		return -ENXIO;
	}

	mutex_lock(&mf_mutex);

try_again:
	if (PageHuge(p)) {
		res = memory_failure_hugetlb(pfn, flags);
		goto unlock_mutex;
	}

	if (TestSetPageHWPoison(p)) {
		pr_err("Memory failure: %#lx: already hardware poisoned\n",
			pfn);
		res = -EHWPOISON;
		if (flags & MF_ACTION_REQUIRED)
			res = kill_accessing_process(current, pfn, flags);
		goto unlock_mutex;
	}

	orig_head = hpage = compound_head(p);
	num_poisoned_pages_inc();

	/*
	 * We need/can do nothing about count=0 pages.
	 * 1) it's a free page, and therefore in safe hand:
	 *    prep_new_page() will be the gate keeper.
	 * 2) it's part of a non-compound high order page.
	 *    Implies some kernel user: cannot stop them from
	 *    R/W the page; let's pray that the page has been
	 *    used and will be freed some time later.
	 * In fact it's dangerous to directly bump up page count from 0,
	 * that may make page_ref_freeze()/page_ref_unfreeze() mismatch.
	 */
	if (!(flags & MF_COUNT_INCREASED)) {
		res = get_hwpoison_page(p, flags);
		if (!res) {
			if (is_free_buddy_page(p)) {
				if (take_page_off_buddy(p)) {
					page_ref_inc(p);
					res = MF_RECOVERED;
				} else {
					/* We lost the race, try again */
					if (retry) {
						ClearPageHWPoison(p);
						num_poisoned_pages_dec();
						retry = false;
						goto try_again;
					}
					res = MF_FAILED;
				}
				action_result(pfn, MF_MSG_BUDDY, res);
				res = res == MF_RECOVERED ? 0 : -EBUSY;
			} else {
				action_result(pfn, MF_MSG_KERNEL_HIGH_ORDER, MF_IGNORED);
				res = -EBUSY;
			}
			goto unlock_mutex;
		} else if (res < 0) {
			action_result(pfn, MF_MSG_UNKNOWN, MF_IGNORED);
			res = -EBUSY;
			goto unlock_mutex;
		}
	}

	if (PageTransHuge(hpage)) {
		/*
		 * The flag must be set after the refcount is bumped
		 * otherwise it may race with THP split.
		 * And the flag can't be set in get_hwpoison_page() since
		 * it is called by soft offline too and it is just called
		 * for !MF_COUNT_INCREASE.  So here seems to be the best
		 * place.
		 *
		 * Don't need care about the above error handling paths for
		 * get_hwpoison_page() since they handle either free page
		 * or unhandlable page.  The refcount is bumped iff the
		 * page is a valid handlable page.
		 */
		SetPageHasHWPoisoned(hpage);
		if (try_to_split_thp_page(p, "Memory Failure") < 0) {
			action_result(pfn, MF_MSG_UNSPLIT_THP, MF_IGNORED);
			res = -EBUSY;
			goto unlock_mutex;
		}
		VM_BUG_ON_PAGE(!page_count(p), p);
	}

	/*
	 * We ignore non-LRU pages for good reasons.
	 * - PG_locked is only well defined for LRU pages and a few others
	 * - to avoid races with __SetPageLocked()
	 * - to avoid races with __SetPageSlab*() (and more non-atomic ops)
	 * The check (unnecessarily) ignores LRU pages being isolated and
	 * walked by the page reclaim code, however that's not a big loss.
	 */
	shake_page(p);

	lock_page(p);

	/*
	 * The page could have changed compound pages during the locking.
	 * If this happens just bail out.
	 */
	if (PageCompound(p) && compound_head(p) != orig_head) {
		action_result(pfn, MF_MSG_DIFFERENT_COMPOUND, MF_IGNORED);
		res = -EBUSY;
		goto unlock_page;
	}

	/*
	 * We use page flags to determine what action should be taken, but
	 * the flags can be modified by the error containment action.  One
	 * example is an mlocked page, where PG_mlocked is cleared by
	 * page_remove_rmap() in try_to_unmap_one(). So to determine page status
	 * correctly, we save a copy of the page flags at this time.
	 */
	page_flags = p->flags;

	/*
	 * unpoison always clear PG_hwpoison inside page lock
	 */
	if (!PageHWPoison(p)) {
		pr_err("Memory failure: %#lx: just unpoisoned\n", pfn);
		num_poisoned_pages_dec();
		unlock_page(p);
		put_page(p);
		goto unlock_mutex;
	}
	if (hwpoison_filter(p)) {
		if (TestClearPageHWPoison(p))
			num_poisoned_pages_dec();
		unlock_page(p);
		put_page(p);
		goto unlock_mutex;
	}

	/*
	 * __munlock_pagevec may clear a writeback page's LRU flag without
	 * page_lock. We need wait writeback completion for this page or it
	 * may trigger vfs BUG while evict inode.
	 */
	if (!PageTransTail(p) && !PageLRU(p) && !PageWriteback(p))
		goto identify_page_state;

	/*
	 * It's very difficult to mess with pages currently under IO
	 * and in many cases impossible, so we just avoid it here.
	 */
	wait_on_page_writeback(p);

	/*
	 * Now take care of user space mappings.
	 * Abort on fail: __delete_from_page_cache() assumes unmapped page.
	 */
	if (!hwpoison_user_mappings(p, pfn, flags, p)) {
		action_result(pfn, MF_MSG_UNMAP_FAILED, MF_IGNORED);
		res = -EBUSY;
		goto unlock_page;
	}

	/*
	 * Torn down by someone else?
	 */
	if (PageLRU(p) && !PageSwapCache(p) && p->mapping == NULL) {
		action_result(pfn, MF_MSG_TRUNCATED_LRU, MF_IGNORED);
		res = -EBUSY;
		goto unlock_page;
	}

identify_page_state:
	res = identify_page_state(pfn, p, page_flags);
	mutex_unlock(&mf_mutex);
	return res;
unlock_page:
	unlock_page(p);
unlock_mutex:
	mutex_unlock(&mf_mutex);
	return res;
}
EXPORT_SYMBOL_GPL(memory_failure);

#define MEMORY_FAILURE_FIFO_ORDER	4
#define MEMORY_FAILURE_FIFO_SIZE	(1 << MEMORY_FAILURE_FIFO_ORDER)

struct memory_failure_entry {
	unsigned long pfn;
	int flags;
};

struct memory_failure_cpu {
	DECLARE_KFIFO(fifo, struct memory_failure_entry,
		      MEMORY_FAILURE_FIFO_SIZE);
	spinlock_t lock;
	struct work_struct work;
};

static DEFINE_PER_CPU(struct memory_failure_cpu, memory_failure_cpu);

/**
 * memory_failure_queue - Schedule handling memory failure of a page.
 * @pfn: Page Number of the corrupted page
 * @flags: Flags for memory failure handling
 *
 * This function is called by the low level hardware error handler
 * when it detects hardware memory corruption of a page. It schedules
 * the recovering of error page, including dropping pages, killing
 * processes etc.
 *
 * The function is primarily of use for corruptions that
 * happen outside the current execution context (e.g. when
 * detected by a background scrubber)
 *
 * Can run in IRQ context.
 */
void memory_failure_queue(unsigned long pfn, int flags)
{
	struct memory_failure_cpu *mf_cpu;
	unsigned long proc_flags;
	struct memory_failure_entry entry = {
		.pfn =		pfn,
		.flags =	flags,
	};

	mf_cpu = &get_cpu_var(memory_failure_cpu);
	spin_lock_irqsave(&mf_cpu->lock, proc_flags);
	if (kfifo_put(&mf_cpu->fifo, entry))
		schedule_work_on(smp_processor_id(), &mf_cpu->work);
	else
		pr_err("Memory failure: buffer overflow when queuing memory failure at %#lx\n",
		       pfn);
	spin_unlock_irqrestore(&mf_cpu->lock, proc_flags);
	put_cpu_var(memory_failure_cpu);
}
EXPORT_SYMBOL_GPL(memory_failure_queue);

static void memory_failure_work_func(struct work_struct *work)
{
	struct memory_failure_cpu *mf_cpu;
	struct memory_failure_entry entry = { 0, };
	unsigned long proc_flags;
	int gotten;

	mf_cpu = container_of(work, struct memory_failure_cpu, work);
	for (;;) {
		spin_lock_irqsave(&mf_cpu->lock, proc_flags);
		gotten = kfifo_get(&mf_cpu->fifo, &entry);
		spin_unlock_irqrestore(&mf_cpu->lock, proc_flags);
		if (!gotten)
			break;
		if (entry.flags & MF_SOFT_OFFLINE)
			soft_offline_page(entry.pfn, entry.flags);
		else
			memory_failure(entry.pfn, entry.flags);
	}
}

/*
 * Process memory_failure work queued on the specified CPU.
 * Used to avoid return-to-userspace racing with the memory_failure workqueue.
 */
void memory_failure_queue_kick(int cpu)
{
	struct memory_failure_cpu *mf_cpu;

	mf_cpu = &per_cpu(memory_failure_cpu, cpu);
	cancel_work_sync(&mf_cpu->work);
	memory_failure_work_func(&mf_cpu->work);
}

static int __init memory_failure_init(void)
{
	struct memory_failure_cpu *mf_cpu;
	int cpu;

	for_each_possible_cpu(cpu) {
		mf_cpu = &per_cpu(memory_failure_cpu, cpu);
		spin_lock_init(&mf_cpu->lock);
		INIT_KFIFO(mf_cpu->fifo);
		INIT_WORK(&mf_cpu->work, memory_failure_work_func);
	}

	return 0;
}
core_initcall(memory_failure_init);

#define unpoison_pr_info(fmt, pfn, rs)			\
({							\
	if (__ratelimit(rs))				\
		pr_info(fmt, pfn);			\
})

/**
 * unpoison_memory - Unpoison a previously poisoned page
 * @pfn: Page number of the to be unpoisoned page
 *
 * Software-unpoison a page that has been poisoned by
 * memory_failure() earlier.
 *
 * This is only done on the software-level, so it only works
 * for linux injected failures, not real hardware failures
 *
 * Returns 0 for success, otherwise -errno.
 */
int unpoison_memory(unsigned long pfn)
{
	struct page *page;
	struct page *p;
	int freeit = 0;
	unsigned long flags = 0;
	static DEFINE_RATELIMIT_STATE(unpoison_rs, DEFAULT_RATELIMIT_INTERVAL,
					DEFAULT_RATELIMIT_BURST);

	if (!pfn_valid(pfn))
		return -ENXIO;

	p = pfn_to_page(pfn);
	page = compound_head(p);

	if (!PageHWPoison(p)) {
		unpoison_pr_info("Unpoison: Page was already unpoisoned %#lx\n",
				 pfn, &unpoison_rs);
		return 0;
	}

	if (page_count(page) > 1) {
		unpoison_pr_info("Unpoison: Someone grabs the hwpoison page %#lx\n",
				 pfn, &unpoison_rs);
		return 0;
	}

	if (page_mapped(page)) {
		unpoison_pr_info("Unpoison: Someone maps the hwpoison page %#lx\n",
				 pfn, &unpoison_rs);
		return 0;
	}

	if (page_mapping(page)) {
		unpoison_pr_info("Unpoison: the hwpoison page has non-NULL mapping %#lx\n",
				 pfn, &unpoison_rs);
		return 0;
	}

	/*
	 * unpoison_memory() can encounter thp only when the thp is being
	 * worked by memory_failure() and the page lock is not held yet.
	 * In such case, we yield to memory_failure() and make unpoison fail.
	 */
	if (!PageHuge(page) && PageTransHuge(page)) {
		unpoison_pr_info("Unpoison: Memory failure is now running on %#lx\n",
				 pfn, &unpoison_rs);
		return 0;
	}

	if (!get_hwpoison_page(p, flags)) {
		if (TestClearPageHWPoison(p))
			num_poisoned_pages_dec();
		unpoison_pr_info("Unpoison: Software-unpoisoned free page %#lx\n",
				 pfn, &unpoison_rs);
		return 0;
	}

	lock_page(page);
	/*
	 * This test is racy because PG_hwpoison is set outside of page lock.
	 * That's acceptable because that won't trigger kernel panic. Instead,
	 * the PG_hwpoison page will be caught and isolated on the entrance to
	 * the free buddy page pool.
	 */
	if (TestClearPageHWPoison(page)) {
		unpoison_pr_info("Unpoison: Software-unpoisoned page %#lx\n",
				 pfn, &unpoison_rs);
		num_poisoned_pages_dec();
		freeit = 1;
	}
	unlock_page(page);

	put_page(page);
	if (freeit && !(pfn == my_zero_pfn(0) && page_count(p) == 1))
		put_page(page);

	return 0;
}
EXPORT_SYMBOL(unpoison_memory);

static bool isolate_page(struct page *page, struct list_head *pagelist)
{
	bool isolated = false;
	bool lru = PageLRU(page);

	if (PageHuge(page)) {
		isolated = isolate_huge_page(page, pagelist);
	} else {
		if (lru)
			isolated = !isolate_lru_page(page);
		else
			isolated = !isolate_movable_page(page, ISOLATE_UNEVICTABLE);

		if (isolated)
			list_add(&page->lru, pagelist);
	}

	if (isolated && lru)
		inc_node_page_state(page, NR_ISOLATED_ANON +
				    page_is_file_lru(page));

	/*
	 * If we succeed to isolate the page, we grabbed another refcount on
	 * the page, so we can safely drop the one we got from get_any_pages().
	 * If we failed to isolate the page, it means that we cannot go further
	 * and we will return an error, so drop the reference we got from
	 * get_any_pages() as well.
	 */
	put_page(page);
	return isolated;
}

/*
 * __soft_offline_page handles hugetlb-pages and non-hugetlb pages.
 * If the page is a non-dirty unmapped page-cache page, it simply invalidates.
 * If the page is mapped, it migrates the contents over.
 */
static int __soft_offline_page(struct page *page)
{
	int ret = 0;
	unsigned long pfn = page_to_pfn(page);
	struct page *hpage = compound_head(page);
	char const *msg_page[] = {"page", "hugepage"};
	bool huge = PageHuge(page);
	LIST_HEAD(pagelist);
	struct migration_target_control mtc = {
		.nid = NUMA_NO_NODE,
		.gfp_mask = GFP_USER | __GFP_MOVABLE | __GFP_RETRY_MAYFAIL,
	};

	/*
	 * Check PageHWPoison again inside page lock because PageHWPoison
	 * is set by memory_failure() outside page lock. Note that
	 * memory_failure() also double-checks PageHWPoison inside page lock,
	 * so there's no race between soft_offline_page() and memory_failure().
	 */
	lock_page(page);
	if (!PageHuge(page))
		wait_on_page_writeback(page);
	if (PageHWPoison(page)) {
		unlock_page(page);
		put_page(page);
		pr_info("soft offline: %#lx page already poisoned\n", pfn);
		return 0;
	}

	if (!PageHuge(page))
		/*
		 * Try to invalidate first. This should work for
		 * non dirty unmapped page cache pages.
		 */
		ret = invalidate_inode_page(page);
	unlock_page(page);

	/*
	 * RED-PEN would be better to keep it isolated here, but we
	 * would need to fix isolation locking first.
	 */
	if (ret) {
		pr_info("soft_offline: %#lx: invalidated\n", pfn);
		page_handle_poison(page, false, true);
		return 0;
	}

	if (isolate_page(hpage, &pagelist)) {
		ret = migrate_pages(&pagelist, alloc_migration_target, NULL,
			(unsigned long)&mtc, MIGRATE_SYNC, MR_MEMORY_FAILURE, NULL);
		if (!ret) {
			bool release = !huge;

			if (!page_handle_poison(page, huge, release))
				ret = -EBUSY;
		} else {
			if (!list_empty(&pagelist))
				putback_movable_pages(&pagelist);

			pr_info("soft offline: %#lx: %s migration failed %d, type %pGp\n",
				pfn, msg_page[huge], ret, &page->flags);
			if (ret > 0)
				ret = -EBUSY;
		}
	} else {
		pr_info("soft offline: %#lx: %s isolation failed, page count %d, type %pGp\n",
			pfn, msg_page[huge], page_count(page), &page->flags);
		ret = -EBUSY;
	}
	return ret;
}

static int soft_offline_in_use_page(struct page *page)
{
	struct page *hpage = compound_head(page);

	if (!PageHuge(page) && PageTransHuge(hpage))
		if (try_to_split_thp_page(page, "soft offline") < 0)
			return -EBUSY;
	return __soft_offline_page(page);
}

static int soft_offline_free_page(struct page *page)
{
	int rc = 0;

	if (!page_handle_poison(page, true, false))
		rc = -EBUSY;

	return rc;
}

static void put_ref_page(struct page *page)
{
	if (page)
		put_page(page);
}

/**
 * soft_offline_page - Soft offline a page.
 * @pfn: pfn to soft-offline
 * @flags: flags. Same as memory_failure().
 *
 * Returns 0 on success, otherwise negated errno.
 *
 * Soft offline a page, by migration or invalidation,
 * without killing anything. This is for the case when
 * a page is not corrupted yet (so it's still valid to access),
 * but has had a number of corrected errors and is better taken
 * out.
 *
 * The actual policy on when to do that is maintained by
 * user space.
 *
 * This should never impact any application or cause data loss,
 * however it might take some time.
 *
 * This is not a 100% solution for all memory, but tries to be
 * ``good enough'' for the majority of memory.
 */
int soft_offline_page(unsigned long pfn, int flags)
{
	int ret;
	bool try_again = true;
	struct page *page, *ref_page = NULL;

	WARN_ON_ONCE(!pfn_valid(pfn) && (flags & MF_COUNT_INCREASED));

	if (!pfn_valid(pfn))
		return -ENXIO;
	if (flags & MF_COUNT_INCREASED)
		ref_page = pfn_to_page(pfn);

	/* Only online pages can be soft-offlined (esp., not ZONE_DEVICE). */
	page = pfn_to_online_page(pfn);
	if (!page) {
		put_ref_page(ref_page);
		return -EIO;
	}

	if (PageHWPoison(page)) {
		pr_info("%s: %#lx page already poisoned\n", __func__, pfn);
		put_ref_page(ref_page);
		return 0;
	}

retry:
	get_online_mems();
	ret = get_hwpoison_page(page, flags);
	put_online_mems();

	if (ret > 0) {
		ret = soft_offline_in_use_page(page);
	} else if (ret == 0) {
		if (soft_offline_free_page(page) && try_again) {
			try_again = false;
			flags &= ~MF_COUNT_INCREASED;
			goto retry;
		}
	}

	return ret;
}<|MERGE_RESOLUTION|>--- conflicted
+++ resolved
@@ -674,11 +674,7 @@
 #define hwpoison_hugetlb_range	NULL
 #endif
 
-<<<<<<< HEAD
-static struct mm_walk_ops hwp_walk_ops = {
-=======
 static const struct mm_walk_ops hwp_walk_ops = {
->>>>>>> df0cc57e
 	.pmd_entry = hwpoison_pte_range,
 	.hugetlb_entry = hwpoison_hugetlb_range,
 };
@@ -1234,31 +1230,8 @@
 			}
 			ret = -EIO;
 			goto out;
-<<<<<<< HEAD
 		}
 	}
-
-	if (PageHuge(p) || HWPoisonHandlable(p)) {
-		ret = 1;
-	} else {
-		/*
-		 * A page we cannot handle. Check whether we can turn
-		 * it into something we can handle.
-		 */
-		if (pass++ < 3) {
-			put_page(p);
-			shake_page(p);
-			count_increased = false;
-			goto try_again;
-=======
->>>>>>> df0cc57e
-		}
-		put_page(p);
-		ret = -EIO;
-	}
-out:
-	if (ret == -EIO)
-		dump_page(p, "hwpoison: unhandlable page");
 
 	if (PageHuge(p) || HWPoisonHandlable(p)) {
 		ret = 1;
@@ -1497,26 +1470,12 @@
 	if (!(flags & MF_COUNT_INCREASED)) {
 		res = get_hwpoison_page(p, flags);
 		if (!res) {
-<<<<<<< HEAD
-			/*
-			 * Check "filter hit" and "race with other subpage."
-			 */
-			lock_page(head);
-			if (PageHWPoison(head)) {
-				if ((hwpoison_filter(p) && TestClearPageHWPoison(p))
-				    || (p != head && TestSetPageHWPoison(head))) {
-					num_poisoned_pages_dec();
-					unlock_page(head);
-					return 0;
-				}
-=======
 			lock_page(head);
 			if (hwpoison_filter(p)) {
 				if (TestClearPageHWPoison(head))
 					num_poisoned_pages_dec();
 				unlock_page(head);
 				return 0;
->>>>>>> df0cc57e
 			}
 			unlock_page(head);
 			res = MF_FAILED;
