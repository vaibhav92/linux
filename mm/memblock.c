// SPDX-License-Identifier: GPL-2.0-or-later
/*
 * Procedures for maintaining information about logical memory blocks.
 *
 * Peter Bergner, IBM Corp.	June 2001.
 * Copyright (C) 2001 Peter Bergner.
 */

#include <linux/kernel.h>
#include <linux/slab.h>
#include <linux/init.h>
#include <linux/bitops.h>
#include <linux/poison.h>
#include <linux/pfn.h>
#include <linux/debugfs.h>
#include <linux/kmemleak.h>
#include <linux/seq_file.h>
#include <linux/memblock.h>

#include <asm/sections.h>
#include <linux/io.h>

#include "internal.h"

#define INIT_MEMBLOCK_REGIONS			128
#define INIT_PHYSMEM_REGIONS			4

#ifndef INIT_MEMBLOCK_RESERVED_REGIONS
# define INIT_MEMBLOCK_RESERVED_REGIONS		INIT_MEMBLOCK_REGIONS
#endif

/**
 * DOC: memblock overview
 *
 * Memblock is a method of managing memory regions during the early
 * boot period when the usual kernel memory allocators are not up and
 * running.
 *
 * Memblock views the system memory as collections of contiguous
 * regions. There are several types of these collections:
 *
 * * ``memory`` - describes the physical memory available to the
 *   kernel; this may differ from the actual physical memory installed
 *   in the system, for instance when the memory is restricted with
 *   ``mem=`` command line parameter
 * * ``reserved`` - describes the regions that were allocated
 * * ``physmem`` - describes the actual physical memory available during
 *   boot regardless of the possible restrictions and memory hot(un)plug;
 *   the ``physmem`` type is only available on some architectures.
 *
 * Each region is represented by struct memblock_region that
 * defines the region extents, its attributes and NUMA node id on NUMA
 * systems. Every memory type is described by the struct memblock_type
 * which contains an array of memory regions along with
 * the allocator metadata. The "memory" and "reserved" types are nicely
 * wrapped with struct memblock. This structure is statically
 * initialized at build time. The region arrays are initially sized to
 * %INIT_MEMBLOCK_REGIONS for "memory" and %INIT_MEMBLOCK_RESERVED_REGIONS
 * for "reserved". The region array for "physmem" is initially sized to
 * %INIT_PHYSMEM_REGIONS.
 * The memblock_allow_resize() enables automatic resizing of the region
 * arrays during addition of new regions. This feature should be used
 * with care so that memory allocated for the region array will not
 * overlap with areas that should be reserved, for example initrd.
 *
 * The early architecture setup should tell memblock what the physical
 * memory layout is by using memblock_add() or memblock_add_node()
 * functions. The first function does not assign the region to a NUMA
 * node and it is appropriate for UMA systems. Yet, it is possible to
 * use it on NUMA systems as well and assign the region to a NUMA node
 * later in the setup process using memblock_set_node(). The
 * memblock_add_node() performs such an assignment directly.
 *
 * Once memblock is setup the memory can be allocated using one of the
 * API variants:
 *
 * * memblock_phys_alloc*() - these functions return the **physical**
 *   address of the allocated memory
 * * memblock_alloc*() - these functions return the **virtual** address
 *   of the allocated memory.
 *
 * Note, that both API variants use implicit assumptions about allowed
 * memory ranges and the fallback methods. Consult the documentation
 * of memblock_alloc_internal() and memblock_alloc_range_nid()
 * functions for more elaborate description.
 *
 * As the system boot progresses, the architecture specific mem_init()
 * function frees all the memory to the buddy page allocator.
 *
 * Unless an architecture enables %CONFIG_ARCH_KEEP_MEMBLOCK, the
 * memblock data structures (except "physmem") will be discarded after the
 * system initialization completes.
 */

#ifndef CONFIG_NUMA
struct pglist_data __refdata contig_page_data;
EXPORT_SYMBOL(contig_page_data);
#endif

unsigned long max_low_pfn;
unsigned long min_low_pfn;
unsigned long max_pfn;
unsigned long long max_possible_pfn;

static struct memblock_region memblock_memory_init_regions[INIT_MEMBLOCK_REGIONS] __initdata_memblock;
static struct memblock_region memblock_reserved_init_regions[INIT_MEMBLOCK_RESERVED_REGIONS] __initdata_memblock;
#ifdef CONFIG_HAVE_MEMBLOCK_PHYS_MAP
static struct memblock_region memblock_physmem_init_regions[INIT_PHYSMEM_REGIONS];
#endif

struct memblock memblock __initdata_memblock = {
	.memory.regions		= memblock_memory_init_regions,
	.memory.cnt		= 1,	/* empty dummy entry */
	.memory.max		= INIT_MEMBLOCK_REGIONS,
	.memory.name		= "memory",

	.reserved.regions	= memblock_reserved_init_regions,
	.reserved.cnt		= 1,	/* empty dummy entry */
	.reserved.max		= INIT_MEMBLOCK_RESERVED_REGIONS,
	.reserved.name		= "reserved",

	.bottom_up		= false,
	.current_limit		= MEMBLOCK_ALLOC_ANYWHERE,
};

#ifdef CONFIG_HAVE_MEMBLOCK_PHYS_MAP
struct memblock_type physmem = {
	.regions		= memblock_physmem_init_regions,
	.cnt			= 1,	/* empty dummy entry */
	.max			= INIT_PHYSMEM_REGIONS,
	.name			= "physmem",
};
#endif

/*
 * keep a pointer to &memblock.memory in the text section to use it in
 * __next_mem_range() and its helpers.
 *  For architectures that do not keep memblock data after init, this
 * pointer will be reset to NULL at memblock_discard()
 */
static __refdata struct memblock_type *memblock_memory = &memblock.memory;

#define for_each_memblock_type(i, memblock_type, rgn)			\
	for (i = 0, rgn = &memblock_type->regions[0];			\
	     i < memblock_type->cnt;					\
	     i++, rgn = &memblock_type->regions[i])

#define memblock_dbg(fmt, ...)						\
	do {								\
		if (memblock_debug)					\
			pr_info(fmt, ##__VA_ARGS__);			\
	} while (0)

static int memblock_debug __initdata_memblock;
static bool system_has_some_mirror __initdata_memblock = false;
static int memblock_can_resize __initdata_memblock;
static int memblock_memory_in_slab __initdata_memblock = 0;
static int memblock_reserved_in_slab __initdata_memblock = 0;

static enum memblock_flags __init_memblock choose_memblock_flags(void)
{
	return system_has_some_mirror ? MEMBLOCK_MIRROR : MEMBLOCK_NONE;
}

/* adjust *@size so that (@base + *@size) doesn't overflow, return new size */
static inline phys_addr_t memblock_cap_size(phys_addr_t base, phys_addr_t *size)
{
	return *size = min(*size, PHYS_ADDR_MAX - base);
}

/*
 * Address comparison utilities
 */
static unsigned long __init_memblock memblock_addrs_overlap(phys_addr_t base1, phys_addr_t size1,
				       phys_addr_t base2, phys_addr_t size2)
{
	return ((base1 < (base2 + size2)) && (base2 < (base1 + size1)));
}

bool __init_memblock memblock_overlaps_region(struct memblock_type *type,
					phys_addr_t base, phys_addr_t size)
{
	unsigned long i;

	memblock_cap_size(base, &size);

	for (i = 0; i < type->cnt; i++)
		if (memblock_addrs_overlap(base, size, type->regions[i].base,
					   type->regions[i].size))
			break;
	return i < type->cnt;
}

/**
 * __memblock_find_range_bottom_up - find free area utility in bottom-up
 * @start: start of candidate range
 * @end: end of candidate range, can be %MEMBLOCK_ALLOC_ANYWHERE or
 *       %MEMBLOCK_ALLOC_ACCESSIBLE
 * @size: size of free area to find
 * @align: alignment of free area to find
 * @nid: nid of the free area to find, %NUMA_NO_NODE for any node
 * @flags: pick from blocks based on memory attributes
 *
 * Utility called from memblock_find_in_range_node(), find free area bottom-up.
 *
 * Return:
 * Found address on success, 0 on failure.
 */
static phys_addr_t __init_memblock
__memblock_find_range_bottom_up(phys_addr_t start, phys_addr_t end,
				phys_addr_t size, phys_addr_t align, int nid,
				enum memblock_flags flags)
{
	phys_addr_t this_start, this_end, cand;
	u64 i;

	for_each_free_mem_range(i, nid, flags, &this_start, &this_end, NULL) {
		this_start = clamp(this_start, start, end);
		this_end = clamp(this_end, start, end);

		cand = round_up(this_start, align);
		if (cand < this_end && this_end - cand >= size)
			return cand;
	}

	return 0;
}

/**
 * __memblock_find_range_top_down - find free area utility, in top-down
 * @start: start of candidate range
 * @end: end of candidate range, can be %MEMBLOCK_ALLOC_ANYWHERE or
 *       %MEMBLOCK_ALLOC_ACCESSIBLE
 * @size: size of free area to find
 * @align: alignment of free area to find
 * @nid: nid of the free area to find, %NUMA_NO_NODE for any node
 * @flags: pick from blocks based on memory attributes
 *
 * Utility called from memblock_find_in_range_node(), find free area top-down.
 *
 * Return:
 * Found address on success, 0 on failure.
 */
static phys_addr_t __init_memblock
__memblock_find_range_top_down(phys_addr_t start, phys_addr_t end,
			       phys_addr_t size, phys_addr_t align, int nid,
			       enum memblock_flags flags)
{
	phys_addr_t this_start, this_end, cand;
	u64 i;

	for_each_free_mem_range_reverse(i, nid, flags, &this_start, &this_end,
					NULL) {
		this_start = clamp(this_start, start, end);
		this_end = clamp(this_end, start, end);

		if (this_end < size)
			continue;

		cand = round_down(this_end - size, align);
		if (cand >= this_start)
			return cand;
	}

	return 0;
}

/**
 * memblock_find_in_range_node - find free area in given range and node
 * @size: size of free area to find
 * @align: alignment of free area to find
 * @start: start of candidate range
 * @end: end of candidate range, can be %MEMBLOCK_ALLOC_ANYWHERE or
 *       %MEMBLOCK_ALLOC_ACCESSIBLE
 * @nid: nid of the free area to find, %NUMA_NO_NODE for any node
 * @flags: pick from blocks based on memory attributes
 *
 * Find @size free area aligned to @align in the specified range and node.
 *
 * Return:
 * Found address on success, 0 on failure.
 */
static phys_addr_t __init_memblock memblock_find_in_range_node(phys_addr_t size,
					phys_addr_t align, phys_addr_t start,
					phys_addr_t end, int nid,
					enum memblock_flags flags)
{
	/* pump up @end */
	if (end == MEMBLOCK_ALLOC_ACCESSIBLE ||
	    end == MEMBLOCK_ALLOC_NOLEAKTRACE)
		end = memblock.current_limit;

	/* avoid allocating the first page */
	start = max_t(phys_addr_t, start, PAGE_SIZE);
	end = max(start, end);

	if (memblock_bottom_up())
		return __memblock_find_range_bottom_up(start, end, size, align,
						       nid, flags);
	else
		return __memblock_find_range_top_down(start, end, size, align,
						      nid, flags);
}

/**
 * memblock_find_in_range - find free area in given range
 * @start: start of candidate range
 * @end: end of candidate range, can be %MEMBLOCK_ALLOC_ANYWHERE or
 *       %MEMBLOCK_ALLOC_ACCESSIBLE
 * @size: size of free area to find
 * @align: alignment of free area to find
 *
 * Find @size free area aligned to @align in the specified range.
 *
 * Return:
 * Found address on success, 0 on failure.
 */
static phys_addr_t __init_memblock memblock_find_in_range(phys_addr_t start,
					phys_addr_t end, phys_addr_t size,
					phys_addr_t align)
{
	phys_addr_t ret;
	enum memblock_flags flags = choose_memblock_flags();

again:
	ret = memblock_find_in_range_node(size, align, start, end,
					    NUMA_NO_NODE, flags);

	if (!ret && (flags & MEMBLOCK_MIRROR)) {
		pr_warn("Could not allocate %pap bytes of mirrored memory\n",
			&size);
		flags &= ~MEMBLOCK_MIRROR;
		goto again;
	}

	return ret;
}

static void __init_memblock memblock_remove_region(struct memblock_type *type, unsigned long r)
{
	type->total_size -= type->regions[r].size;
	memmove(&type->regions[r], &type->regions[r + 1],
		(type->cnt - (r + 1)) * sizeof(type->regions[r]));
	type->cnt--;

	/* Special case for empty arrays */
	if (type->cnt == 0) {
		WARN_ON(type->total_size != 0);
		type->cnt = 1;
		type->regions[0].base = 0;
		type->regions[0].size = 0;
		type->regions[0].flags = 0;
		memblock_set_region_node(&type->regions[0], MAX_NUMNODES);
	}
}

#ifndef CONFIG_ARCH_KEEP_MEMBLOCK
/**
 * memblock_discard - discard memory and reserved arrays if they were allocated
 */
void __init memblock_discard(void)
{
	phys_addr_t addr, size;

	if (memblock.reserved.regions != memblock_reserved_init_regions) {
		addr = __pa(memblock.reserved.regions);
		size = PAGE_ALIGN(sizeof(struct memblock_region) *
				  memblock.reserved.max);
		memblock_free_late(addr, size);
	}

	if (memblock.memory.regions != memblock_memory_init_regions) {
		addr = __pa(memblock.memory.regions);
		size = PAGE_ALIGN(sizeof(struct memblock_region) *
				  memblock.memory.max);
		memblock_free_late(addr, size);
	}

	memblock_memory = NULL;
}
#endif

/**
 * memblock_double_array - double the size of the memblock regions array
 * @type: memblock type of the regions array being doubled
 * @new_area_start: starting address of memory range to avoid overlap with
 * @new_area_size: size of memory range to avoid overlap with
 *
 * Double the size of the @type regions array. If memblock is being used to
 * allocate memory for a new reserved regions array and there is a previously
 * allocated memory range [@new_area_start, @new_area_start + @new_area_size]
 * waiting to be reserved, ensure the memory used by the new array does
 * not overlap.
 *
 * Return:
 * 0 on success, -1 on failure.
 */
static int __init_memblock memblock_double_array(struct memblock_type *type,
						phys_addr_t new_area_start,
						phys_addr_t new_area_size)
{
	struct memblock_region *new_array, *old_array;
	phys_addr_t old_alloc_size, new_alloc_size;
	phys_addr_t old_size, new_size, addr, new_end;
	int use_slab = slab_is_available();
	int *in_slab;

	/* We don't allow resizing until we know about the reserved regions
	 * of memory that aren't suitable for allocation
	 */
	if (!memblock_can_resize)
		return -1;

	/* Calculate new doubled size */
	old_size = type->max * sizeof(struct memblock_region);
	new_size = old_size << 1;
	/*
	 * We need to allocated new one align to PAGE_SIZE,
	 *   so we can free them completely later.
	 */
	old_alloc_size = PAGE_ALIGN(old_size);
	new_alloc_size = PAGE_ALIGN(new_size);

	/* Retrieve the slab flag */
	if (type == &memblock.memory)
		in_slab = &memblock_memory_in_slab;
	else
		in_slab = &memblock_reserved_in_slab;

	/* Try to find some space for it */
	if (use_slab) {
		new_array = kmalloc(new_size, GFP_KERNEL);
		addr = new_array ? __pa(new_array) : 0;
	} else {
		/* only exclude range when trying to double reserved.regions */
		if (type != &memblock.reserved)
			new_area_start = new_area_size = 0;

		addr = memblock_find_in_range(new_area_start + new_area_size,
						memblock.current_limit,
						new_alloc_size, PAGE_SIZE);
		if (!addr && new_area_size)
			addr = memblock_find_in_range(0,
				min(new_area_start, memblock.current_limit),
				new_alloc_size, PAGE_SIZE);

		new_array = addr ? __va(addr) : NULL;
	}
	if (!addr) {
		pr_err("memblock: Failed to double %s array from %ld to %ld entries !\n",
		       type->name, type->max, type->max * 2);
		return -1;
	}

	new_end = addr + new_size - 1;
	memblock_dbg("memblock: %s is doubled to %ld at [%pa-%pa]",
			type->name, type->max * 2, &addr, &new_end);

	/*
	 * Found space, we now need to move the array over before we add the
	 * reserved region since it may be our reserved array itself that is
	 * full.
	 */
	memcpy(new_array, type->regions, old_size);
	memset(new_array + type->max, 0, old_size);
	old_array = type->regions;
	type->regions = new_array;
	type->max <<= 1;

	/* Free old array. We needn't free it if the array is the static one */
	if (*in_slab)
		kfree(old_array);
	else if (old_array != memblock_memory_init_regions &&
		 old_array != memblock_reserved_init_regions)
<<<<<<< HEAD
		memblock_free_ptr(old_array, old_alloc_size);
=======
		memblock_free(old_array, old_alloc_size);
>>>>>>> df0cc57e

	/*
	 * Reserve the new array if that comes from the memblock.  Otherwise, we
	 * needn't do it
	 */
	if (!use_slab)
		BUG_ON(memblock_reserve(addr, new_alloc_size));

	/* Update slab flag */
	*in_slab = use_slab;

	return 0;
}

/**
 * memblock_merge_regions - merge neighboring compatible regions
 * @type: memblock type to scan
 *
 * Scan @type and merge neighboring compatible regions.
 */
static void __init_memblock memblock_merge_regions(struct memblock_type *type)
{
	int i = 0;

	/* cnt never goes below 1 */
	while (i < type->cnt - 1) {
		struct memblock_region *this = &type->regions[i];
		struct memblock_region *next = &type->regions[i + 1];

		if (this->base + this->size != next->base ||
		    memblock_get_region_node(this) !=
		    memblock_get_region_node(next) ||
		    this->flags != next->flags) {
			BUG_ON(this->base + this->size > next->base);
			i++;
			continue;
		}

		this->size += next->size;
		/* move forward from next + 1, index of which is i + 2 */
		memmove(next, next + 1, (type->cnt - (i + 2)) * sizeof(*next));
		type->cnt--;
	}
}

/**
 * memblock_insert_region - insert new memblock region
 * @type:	memblock type to insert into
 * @idx:	index for the insertion point
 * @base:	base address of the new region
 * @size:	size of the new region
 * @nid:	node id of the new region
 * @flags:	flags of the new region
 *
 * Insert new memblock region [@base, @base + @size) into @type at @idx.
 * @type must already have extra room to accommodate the new region.
 */
static void __init_memblock memblock_insert_region(struct memblock_type *type,
						   int idx, phys_addr_t base,
						   phys_addr_t size,
						   int nid,
						   enum memblock_flags flags)
{
	struct memblock_region *rgn = &type->regions[idx];

	BUG_ON(type->cnt >= type->max);
	memmove(rgn + 1, rgn, (type->cnt - idx) * sizeof(*rgn));
	rgn->base = base;
	rgn->size = size;
	rgn->flags = flags;
	memblock_set_region_node(rgn, nid);
	type->cnt++;
	type->total_size += size;
}

/**
 * memblock_add_range - add new memblock region
 * @type: memblock type to add new region into
 * @base: base address of the new region
 * @size: size of the new region
 * @nid: nid of the new region
 * @flags: flags of the new region
 *
 * Add new memblock region [@base, @base + @size) into @type.  The new region
 * is allowed to overlap with existing ones - overlaps don't affect already
 * existing regions.  @type is guaranteed to be minimal (all neighbouring
 * compatible regions are merged) after the addition.
 *
 * Return:
 * 0 on success, -errno on failure.
 */
static int __init_memblock memblock_add_range(struct memblock_type *type,
				phys_addr_t base, phys_addr_t size,
				int nid, enum memblock_flags flags)
{
	bool insert = false;
	phys_addr_t obase = base;
	phys_addr_t end = base + memblock_cap_size(base, &size);
	int idx, nr_new;
	struct memblock_region *rgn;

	if (!size)
		return 0;

	/* special case for empty array */
	if (type->regions[0].size == 0) {
		WARN_ON(type->cnt != 1 || type->total_size);
		type->regions[0].base = base;
		type->regions[0].size = size;
		type->regions[0].flags = flags;
		memblock_set_region_node(&type->regions[0], nid);
		type->total_size = size;
		return 0;
	}
repeat:
	/*
	 * The following is executed twice.  Once with %false @insert and
	 * then with %true.  The first counts the number of regions needed
	 * to accommodate the new area.  The second actually inserts them.
	 */
	base = obase;
	nr_new = 0;

	for_each_memblock_type(idx, type, rgn) {
		phys_addr_t rbase = rgn->base;
		phys_addr_t rend = rbase + rgn->size;

		if (rbase >= end)
			break;
		if (rend <= base)
			continue;
		/*
		 * @rgn overlaps.  If it separates the lower part of new
		 * area, insert that portion.
		 */
		if (rbase > base) {
#ifdef CONFIG_NUMA
			WARN_ON(nid != memblock_get_region_node(rgn));
#endif
			WARN_ON(flags != rgn->flags);
			nr_new++;
			if (insert)
				memblock_insert_region(type, idx++, base,
						       rbase - base, nid,
						       flags);
		}
		/* area below @rend is dealt with, forget about it */
		base = min(rend, end);
	}

	/* insert the remaining portion */
	if (base < end) {
		nr_new++;
		if (insert)
			memblock_insert_region(type, idx, base, end - base,
					       nid, flags);
	}

	if (!nr_new)
		return 0;

	/*
	 * If this was the first round, resize array and repeat for actual
	 * insertions; otherwise, merge and return.
	 */
	if (!insert) {
		while (type->cnt + nr_new > type->max)
			if (memblock_double_array(type, obase, size) < 0)
				return -ENOMEM;
		insert = true;
		goto repeat;
	} else {
		memblock_merge_regions(type);
		return 0;
	}
}

/**
 * memblock_add_node - add new memblock region within a NUMA node
 * @base: base address of the new region
 * @size: size of the new region
 * @nid: nid of the new region
 * @flags: flags of the new region
 *
 * Add new memblock region [@base, @base + @size) to the "memory"
 * type. See memblock_add_range() description for mode details
 *
 * Return:
 * 0 on success, -errno on failure.
 */
int __init_memblock memblock_add_node(phys_addr_t base, phys_addr_t size,
				      int nid, enum memblock_flags flags)
{
	phys_addr_t end = base + size - 1;

<<<<<<< HEAD
	memblock_dbg("%s: [%pa-%pa] nid=%d %pS\n", __func__,
		     &base, &end, nid, (void *)_RET_IP_);

	return memblock_add_range(&memblock.memory, base, size, nid, 0);
=======
	memblock_dbg("%s: [%pa-%pa] nid=%d flags=%x %pS\n", __func__,
		     &base, &end, nid, flags, (void *)_RET_IP_);

	return memblock_add_range(&memblock.memory, base, size, nid, flags);
>>>>>>> df0cc57e
}

/**
 * memblock_add - add new memblock region
 * @base: base address of the new region
 * @size: size of the new region
 *
 * Add new memblock region [@base, @base + @size) to the "memory"
 * type. See memblock_add_range() description for mode details
 *
 * Return:
 * 0 on success, -errno on failure.
 */
int __init_memblock memblock_add(phys_addr_t base, phys_addr_t size)
{
	phys_addr_t end = base + size - 1;

	memblock_dbg("%s: [%pa-%pa] %pS\n", __func__,
		     &base, &end, (void *)_RET_IP_);

	return memblock_add_range(&memblock.memory, base, size, MAX_NUMNODES, 0);
}

/**
 * memblock_isolate_range - isolate given range into disjoint memblocks
 * @type: memblock type to isolate range for
 * @base: base of range to isolate
 * @size: size of range to isolate
 * @start_rgn: out parameter for the start of isolated region
 * @end_rgn: out parameter for the end of isolated region
 *
 * Walk @type and ensure that regions don't cross the boundaries defined by
 * [@base, @base + @size).  Crossing regions are split at the boundaries,
 * which may create at most two more regions.  The index of the first
 * region inside the range is returned in *@start_rgn and end in *@end_rgn.
 *
 * Return:
 * 0 on success, -errno on failure.
 */
static int __init_memblock memblock_isolate_range(struct memblock_type *type,
					phys_addr_t base, phys_addr_t size,
					int *start_rgn, int *end_rgn)
{
	phys_addr_t end = base + memblock_cap_size(base, &size);
	int idx;
	struct memblock_region *rgn;

	*start_rgn = *end_rgn = 0;

	if (!size)
		return 0;

	/* we'll create at most two more regions */
	while (type->cnt + 2 > type->max)
		if (memblock_double_array(type, base, size) < 0)
			return -ENOMEM;

	for_each_memblock_type(idx, type, rgn) {
		phys_addr_t rbase = rgn->base;
		phys_addr_t rend = rbase + rgn->size;

		if (rbase >= end)
			break;
		if (rend <= base)
			continue;

		if (rbase < base) {
			/*
			 * @rgn intersects from below.  Split and continue
			 * to process the next region - the new top half.
			 */
			rgn->base = base;
			rgn->size -= base - rbase;
			type->total_size -= base - rbase;
			memblock_insert_region(type, idx, rbase, base - rbase,
					       memblock_get_region_node(rgn),
					       rgn->flags);
		} else if (rend > end) {
			/*
			 * @rgn intersects from above.  Split and redo the
			 * current region - the new bottom half.
			 */
			rgn->base = end;
			rgn->size -= end - rbase;
			type->total_size -= end - rbase;
			memblock_insert_region(type, idx--, rbase, end - rbase,
					       memblock_get_region_node(rgn),
					       rgn->flags);
		} else {
			/* @rgn is fully contained, record it */
			if (!*end_rgn)
				*start_rgn = idx;
			*end_rgn = idx + 1;
		}
	}

	return 0;
}

static int __init_memblock memblock_remove_range(struct memblock_type *type,
					  phys_addr_t base, phys_addr_t size)
{
	int start_rgn, end_rgn;
	int i, ret;

	ret = memblock_isolate_range(type, base, size, &start_rgn, &end_rgn);
	if (ret)
		return ret;

	for (i = end_rgn - 1; i >= start_rgn; i--)
		memblock_remove_region(type, i);
	return 0;
}

int __init_memblock memblock_remove(phys_addr_t base, phys_addr_t size)
{
	phys_addr_t end = base + size - 1;

	memblock_dbg("%s: [%pa-%pa] %pS\n", __func__,
		     &base, &end, (void *)_RET_IP_);

	return memblock_remove_range(&memblock.memory, base, size);
}

/**
<<<<<<< HEAD
 * memblock_free_ptr - free boot memory allocation
=======
 * memblock_free - free boot memory allocation
>>>>>>> df0cc57e
 * @ptr: starting address of the  boot memory allocation
 * @size: size of the boot memory block in bytes
 *
 * Free boot memory block previously allocated by memblock_alloc_xx() API.
 * The freeing memory will not be released to the buddy allocator.
 */
<<<<<<< HEAD
void __init_memblock memblock_free_ptr(void *ptr, size_t size)
{
	if (ptr)
		memblock_free(__pa(ptr), size);
}

/**
 * memblock_free - free boot memory block
=======
void __init_memblock memblock_free(void *ptr, size_t size)
{
	if (ptr)
		memblock_phys_free(__pa(ptr), size);
}

/**
 * memblock_phys_free - free boot memory block
>>>>>>> df0cc57e
 * @base: phys starting address of the  boot memory block
 * @size: size of the boot memory block in bytes
 *
 * Free boot memory block previously allocated by memblock_alloc_xx() API.
 * The freeing memory will not be released to the buddy allocator.
 */
int __init_memblock memblock_phys_free(phys_addr_t base, phys_addr_t size)
{
	phys_addr_t end = base + size - 1;

	memblock_dbg("%s: [%pa-%pa] %pS\n", __func__,
		     &base, &end, (void *)_RET_IP_);

	kmemleak_free_part_phys(base, size);
	return memblock_remove_range(&memblock.reserved, base, size);
}

int __init_memblock memblock_reserve(phys_addr_t base, phys_addr_t size)
{
	phys_addr_t end = base + size - 1;

	memblock_dbg("%s: [%pa-%pa] %pS\n", __func__,
		     &base, &end, (void *)_RET_IP_);

	return memblock_add_range(&memblock.reserved, base, size, MAX_NUMNODES, 0);
}

#ifdef CONFIG_HAVE_MEMBLOCK_PHYS_MAP
int __init_memblock memblock_physmem_add(phys_addr_t base, phys_addr_t size)
{
	phys_addr_t end = base + size - 1;

	memblock_dbg("%s: [%pa-%pa] %pS\n", __func__,
		     &base, &end, (void *)_RET_IP_);

	return memblock_add_range(&physmem, base, size, MAX_NUMNODES, 0);
}
#endif

/**
 * memblock_setclr_flag - set or clear flag for a memory region
 * @base: base address of the region
 * @size: size of the region
 * @set: set or clear the flag
 * @flag: the flag to update
 *
 * This function isolates region [@base, @base + @size), and sets/clears flag
 *
 * Return: 0 on success, -errno on failure.
 */
static int __init_memblock memblock_setclr_flag(phys_addr_t base,
				phys_addr_t size, int set, int flag)
{
	struct memblock_type *type = &memblock.memory;
	int i, ret, start_rgn, end_rgn;

	ret = memblock_isolate_range(type, base, size, &start_rgn, &end_rgn);
	if (ret)
		return ret;

	for (i = start_rgn; i < end_rgn; i++) {
		struct memblock_region *r = &type->regions[i];

		if (set)
			r->flags |= flag;
		else
			r->flags &= ~flag;
	}

	memblock_merge_regions(type);
	return 0;
}

/**
 * memblock_mark_hotplug - Mark hotpluggable memory with flag MEMBLOCK_HOTPLUG.
 * @base: the base phys addr of the region
 * @size: the size of the region
 *
 * Return: 0 on success, -errno on failure.
 */
int __init_memblock memblock_mark_hotplug(phys_addr_t base, phys_addr_t size)
{
	return memblock_setclr_flag(base, size, 1, MEMBLOCK_HOTPLUG);
}

/**
 * memblock_clear_hotplug - Clear flag MEMBLOCK_HOTPLUG for a specified region.
 * @base: the base phys addr of the region
 * @size: the size of the region
 *
 * Return: 0 on success, -errno on failure.
 */
int __init_memblock memblock_clear_hotplug(phys_addr_t base, phys_addr_t size)
{
	return memblock_setclr_flag(base, size, 0, MEMBLOCK_HOTPLUG);
}

/**
 * memblock_mark_mirror - Mark mirrored memory with flag MEMBLOCK_MIRROR.
 * @base: the base phys addr of the region
 * @size: the size of the region
 *
 * Return: 0 on success, -errno on failure.
 */
int __init_memblock memblock_mark_mirror(phys_addr_t base, phys_addr_t size)
{
	system_has_some_mirror = true;

	return memblock_setclr_flag(base, size, 1, MEMBLOCK_MIRROR);
}

/**
 * memblock_mark_nomap - Mark a memory region with flag MEMBLOCK_NOMAP.
 * @base: the base phys addr of the region
 * @size: the size of the region
 *
 * The memory regions marked with %MEMBLOCK_NOMAP will not be added to the
 * direct mapping of the physical memory. These regions will still be
 * covered by the memory map. The struct page representing NOMAP memory
 * frames in the memory map will be PageReserved()
 *
 * Note: if the memory being marked %MEMBLOCK_NOMAP was allocated from
 * memblock, the caller must inform kmemleak to ignore that memory
 *
 * Return: 0 on success, -errno on failure.
 */
int __init_memblock memblock_mark_nomap(phys_addr_t base, phys_addr_t size)
{
	return memblock_setclr_flag(base, size, 1, MEMBLOCK_NOMAP);
}

/**
 * memblock_clear_nomap - Clear flag MEMBLOCK_NOMAP for a specified region.
 * @base: the base phys addr of the region
 * @size: the size of the region
 *
 * Return: 0 on success, -errno on failure.
 */
int __init_memblock memblock_clear_nomap(phys_addr_t base, phys_addr_t size)
{
	return memblock_setclr_flag(base, size, 0, MEMBLOCK_NOMAP);
}

static bool should_skip_region(struct memblock_type *type,
			       struct memblock_region *m,
			       int nid, int flags)
{
	int m_nid = memblock_get_region_node(m);

	/* we never skip regions when iterating memblock.reserved or physmem */
	if (type != memblock_memory)
		return false;

	/* only memory regions are associated with nodes, check it */
	if (nid != NUMA_NO_NODE && nid != m_nid)
		return true;

	/* skip hotpluggable memory regions if needed */
	if (movable_node_is_enabled() && memblock_is_hotpluggable(m) &&
	    !(flags & MEMBLOCK_HOTPLUG))
		return true;

	/* if we want mirror memory skip non-mirror memory regions */
	if ((flags & MEMBLOCK_MIRROR) && !memblock_is_mirror(m))
		return true;

	/* skip nomap memory unless we were asked for it explicitly */
	if (!(flags & MEMBLOCK_NOMAP) && memblock_is_nomap(m))
		return true;

	/* skip driver-managed memory unless we were asked for it explicitly */
	if (!(flags & MEMBLOCK_DRIVER_MANAGED) && memblock_is_driver_managed(m))
		return true;

	return false;
}

/**
 * __next_mem_range - next function for for_each_free_mem_range() etc.
 * @idx: pointer to u64 loop variable
 * @nid: node selector, %NUMA_NO_NODE for all nodes
 * @flags: pick from blocks based on memory attributes
 * @type_a: pointer to memblock_type from where the range is taken
 * @type_b: pointer to memblock_type which excludes memory from being taken
 * @out_start: ptr to phys_addr_t for start address of the range, can be %NULL
 * @out_end: ptr to phys_addr_t for end address of the range, can be %NULL
 * @out_nid: ptr to int for nid of the range, can be %NULL
 *
 * Find the first area from *@idx which matches @nid, fill the out
 * parameters, and update *@idx for the next iteration.  The lower 32bit of
 * *@idx contains index into type_a and the upper 32bit indexes the
 * areas before each region in type_b.	For example, if type_b regions
 * look like the following,
 *
 *	0:[0-16), 1:[32-48), 2:[128-130)
 *
 * The upper 32bit indexes the following regions.
 *
 *	0:[0-0), 1:[16-32), 2:[48-128), 3:[130-MAX)
 *
 * As both region arrays are sorted, the function advances the two indices
 * in lockstep and returns each intersection.
 */
void __next_mem_range(u64 *idx, int nid, enum memblock_flags flags,
		      struct memblock_type *type_a,
		      struct memblock_type *type_b, phys_addr_t *out_start,
		      phys_addr_t *out_end, int *out_nid)
{
	int idx_a = *idx & 0xffffffff;
	int idx_b = *idx >> 32;

	if (WARN_ONCE(nid == MAX_NUMNODES,
	"Usage of MAX_NUMNODES is deprecated. Use NUMA_NO_NODE instead\n"))
		nid = NUMA_NO_NODE;

	for (; idx_a < type_a->cnt; idx_a++) {
		struct memblock_region *m = &type_a->regions[idx_a];

		phys_addr_t m_start = m->base;
		phys_addr_t m_end = m->base + m->size;
		int	    m_nid = memblock_get_region_node(m);

		if (should_skip_region(type_a, m, nid, flags))
			continue;

		if (!type_b) {
			if (out_start)
				*out_start = m_start;
			if (out_end)
				*out_end = m_end;
			if (out_nid)
				*out_nid = m_nid;
			idx_a++;
			*idx = (u32)idx_a | (u64)idx_b << 32;
			return;
		}

		/* scan areas before each reservation */
		for (; idx_b < type_b->cnt + 1; idx_b++) {
			struct memblock_region *r;
			phys_addr_t r_start;
			phys_addr_t r_end;

			r = &type_b->regions[idx_b];
			r_start = idx_b ? r[-1].base + r[-1].size : 0;
			r_end = idx_b < type_b->cnt ?
				r->base : PHYS_ADDR_MAX;

			/*
			 * if idx_b advanced past idx_a,
			 * break out to advance idx_a
			 */
			if (r_start >= m_end)
				break;
			/* if the two regions intersect, we're done */
			if (m_start < r_end) {
				if (out_start)
					*out_start =
						max(m_start, r_start);
				if (out_end)
					*out_end = min(m_end, r_end);
				if (out_nid)
					*out_nid = m_nid;
				/*
				 * The region which ends first is
				 * advanced for the next iteration.
				 */
				if (m_end <= r_end)
					idx_a++;
				else
					idx_b++;
				*idx = (u32)idx_a | (u64)idx_b << 32;
				return;
			}
		}
	}

	/* signal end of iteration */
	*idx = ULLONG_MAX;
}

/**
 * __next_mem_range_rev - generic next function for for_each_*_range_rev()
 *
 * @idx: pointer to u64 loop variable
 * @nid: node selector, %NUMA_NO_NODE for all nodes
 * @flags: pick from blocks based on memory attributes
 * @type_a: pointer to memblock_type from where the range is taken
 * @type_b: pointer to memblock_type which excludes memory from being taken
 * @out_start: ptr to phys_addr_t for start address of the range, can be %NULL
 * @out_end: ptr to phys_addr_t for end address of the range, can be %NULL
 * @out_nid: ptr to int for nid of the range, can be %NULL
 *
 * Finds the next range from type_a which is not marked as unsuitable
 * in type_b.
 *
 * Reverse of __next_mem_range().
 */
void __init_memblock __next_mem_range_rev(u64 *idx, int nid,
					  enum memblock_flags flags,
					  struct memblock_type *type_a,
					  struct memblock_type *type_b,
					  phys_addr_t *out_start,
					  phys_addr_t *out_end, int *out_nid)
{
	int idx_a = *idx & 0xffffffff;
	int idx_b = *idx >> 32;

	if (WARN_ONCE(nid == MAX_NUMNODES, "Usage of MAX_NUMNODES is deprecated. Use NUMA_NO_NODE instead\n"))
		nid = NUMA_NO_NODE;

	if (*idx == (u64)ULLONG_MAX) {
		idx_a = type_a->cnt - 1;
		if (type_b != NULL)
			idx_b = type_b->cnt;
		else
			idx_b = 0;
	}

	for (; idx_a >= 0; idx_a--) {
		struct memblock_region *m = &type_a->regions[idx_a];

		phys_addr_t m_start = m->base;
		phys_addr_t m_end = m->base + m->size;
		int m_nid = memblock_get_region_node(m);

		if (should_skip_region(type_a, m, nid, flags))
			continue;

		if (!type_b) {
			if (out_start)
				*out_start = m_start;
			if (out_end)
				*out_end = m_end;
			if (out_nid)
				*out_nid = m_nid;
			idx_a--;
			*idx = (u32)idx_a | (u64)idx_b << 32;
			return;
		}

		/* scan areas before each reservation */
		for (; idx_b >= 0; idx_b--) {
			struct memblock_region *r;
			phys_addr_t r_start;
			phys_addr_t r_end;

			r = &type_b->regions[idx_b];
			r_start = idx_b ? r[-1].base + r[-1].size : 0;
			r_end = idx_b < type_b->cnt ?
				r->base : PHYS_ADDR_MAX;
			/*
			 * if idx_b advanced past idx_a,
			 * break out to advance idx_a
			 */

			if (r_end <= m_start)
				break;
			/* if the two regions intersect, we're done */
			if (m_end > r_start) {
				if (out_start)
					*out_start = max(m_start, r_start);
				if (out_end)
					*out_end = min(m_end, r_end);
				if (out_nid)
					*out_nid = m_nid;
				if (m_start >= r_start)
					idx_a--;
				else
					idx_b--;
				*idx = (u32)idx_a | (u64)idx_b << 32;
				return;
			}
		}
	}
	/* signal end of iteration */
	*idx = ULLONG_MAX;
}

/*
 * Common iterator interface used to define for_each_mem_pfn_range().
 */
void __init_memblock __next_mem_pfn_range(int *idx, int nid,
				unsigned long *out_start_pfn,
				unsigned long *out_end_pfn, int *out_nid)
{
	struct memblock_type *type = &memblock.memory;
	struct memblock_region *r;
	int r_nid;

	while (++*idx < type->cnt) {
		r = &type->regions[*idx];
		r_nid = memblock_get_region_node(r);

		if (PFN_UP(r->base) >= PFN_DOWN(r->base + r->size))
			continue;
		if (nid == MAX_NUMNODES || nid == r_nid)
			break;
	}
	if (*idx >= type->cnt) {
		*idx = -1;
		return;
	}

	if (out_start_pfn)
		*out_start_pfn = PFN_UP(r->base);
	if (out_end_pfn)
		*out_end_pfn = PFN_DOWN(r->base + r->size);
	if (out_nid)
		*out_nid = r_nid;
}

/**
 * memblock_set_node - set node ID on memblock regions
 * @base: base of area to set node ID for
 * @size: size of area to set node ID for
 * @type: memblock type to set node ID for
 * @nid: node ID to set
 *
 * Set the nid of memblock @type regions in [@base, @base + @size) to @nid.
 * Regions which cross the area boundaries are split as necessary.
 *
 * Return:
 * 0 on success, -errno on failure.
 */
int __init_memblock memblock_set_node(phys_addr_t base, phys_addr_t size,
				      struct memblock_type *type, int nid)
{
#ifdef CONFIG_NUMA
	int start_rgn, end_rgn;
	int i, ret;

	ret = memblock_isolate_range(type, base, size, &start_rgn, &end_rgn);
	if (ret)
		return ret;

	for (i = start_rgn; i < end_rgn; i++)
		memblock_set_region_node(&type->regions[i], nid);

	memblock_merge_regions(type);
#endif
	return 0;
}

#ifdef CONFIG_DEFERRED_STRUCT_PAGE_INIT
/**
 * __next_mem_pfn_range_in_zone - iterator for for_each_*_range_in_zone()
 *
 * @idx: pointer to u64 loop variable
 * @zone: zone in which all of the memory blocks reside
 * @out_spfn: ptr to ulong for start pfn of the range, can be %NULL
 * @out_epfn: ptr to ulong for end pfn of the range, can be %NULL
 *
 * This function is meant to be a zone/pfn specific wrapper for the
 * for_each_mem_range type iterators. Specifically they are used in the
 * deferred memory init routines and as such we were duplicating much of
 * this logic throughout the code. So instead of having it in multiple
 * locations it seemed like it would make more sense to centralize this to
 * one new iterator that does everything they need.
 */
void __init_memblock
__next_mem_pfn_range_in_zone(u64 *idx, struct zone *zone,
			     unsigned long *out_spfn, unsigned long *out_epfn)
{
	int zone_nid = zone_to_nid(zone);
	phys_addr_t spa, epa;
	int nid;

	__next_mem_range(idx, zone_nid, MEMBLOCK_NONE,
			 &memblock.memory, &memblock.reserved,
			 &spa, &epa, &nid);

	while (*idx != U64_MAX) {
		unsigned long epfn = PFN_DOWN(epa);
		unsigned long spfn = PFN_UP(spa);

		/*
		 * Verify the end is at least past the start of the zone and
		 * that we have at least one PFN to initialize.
		 */
		if (zone->zone_start_pfn < epfn && spfn < epfn) {
			/* if we went too far just stop searching */
			if (zone_end_pfn(zone) <= spfn) {
				*idx = U64_MAX;
				break;
			}

			if (out_spfn)
				*out_spfn = max(zone->zone_start_pfn, spfn);
			if (out_epfn)
				*out_epfn = min(zone_end_pfn(zone), epfn);

			return;
		}

		__next_mem_range(idx, zone_nid, MEMBLOCK_NONE,
				 &memblock.memory, &memblock.reserved,
				 &spa, &epa, &nid);
	}

	/* signal end of iteration */
	if (out_spfn)
		*out_spfn = ULONG_MAX;
	if (out_epfn)
		*out_epfn = 0;
}

#endif /* CONFIG_DEFERRED_STRUCT_PAGE_INIT */

/**
 * memblock_alloc_range_nid - allocate boot memory block
 * @size: size of memory block to be allocated in bytes
 * @align: alignment of the region and block's size
 * @start: the lower bound of the memory region to allocate (phys address)
 * @end: the upper bound of the memory region to allocate (phys address)
 * @nid: nid of the free area to find, %NUMA_NO_NODE for any node
 * @exact_nid: control the allocation fall back to other nodes
 *
 * The allocation is performed from memory region limited by
 * memblock.current_limit if @end == %MEMBLOCK_ALLOC_ACCESSIBLE.
 *
 * If the specified node can not hold the requested memory and @exact_nid
 * is false, the allocation falls back to any node in the system.
 *
 * For systems with memory mirroring, the allocation is attempted first
 * from the regions with mirroring enabled and then retried from any
 * memory region.
 *
 * In addition, function sets the min_count to 0 using kmemleak_alloc_phys for
 * allocated boot memory block, so that it is never reported as leaks.
 *
 * Return:
 * Physical address of allocated memory block on success, %0 on failure.
 */
phys_addr_t __init memblock_alloc_range_nid(phys_addr_t size,
					phys_addr_t align, phys_addr_t start,
					phys_addr_t end, int nid,
					bool exact_nid)
{
	enum memblock_flags flags = choose_memblock_flags();
	phys_addr_t found;

	if (WARN_ONCE(nid == MAX_NUMNODES, "Usage of MAX_NUMNODES is deprecated. Use NUMA_NO_NODE instead\n"))
		nid = NUMA_NO_NODE;

	if (!align) {
		/* Can't use WARNs this early in boot on powerpc */
		dump_stack();
		align = SMP_CACHE_BYTES;
	}

again:
	found = memblock_find_in_range_node(size, align, start, end, nid,
					    flags);
	if (found && !memblock_reserve(found, size))
		goto done;

	if (nid != NUMA_NO_NODE && !exact_nid) {
		found = memblock_find_in_range_node(size, align, start,
						    end, NUMA_NO_NODE,
						    flags);
		if (found && !memblock_reserve(found, size))
			goto done;
	}

	if (flags & MEMBLOCK_MIRROR) {
		flags &= ~MEMBLOCK_MIRROR;
		pr_warn("Could not allocate %pap bytes of mirrored memory\n",
			&size);
		goto again;
	}

	return 0;

done:
	/*
	 * Skip kmemleak for those places like kasan_init() and
	 * early_pgtable_alloc() due to high volume.
	 */
	if (end != MEMBLOCK_ALLOC_NOLEAKTRACE)
		/*
		 * The min_count is set to 0 so that memblock allocated
		 * blocks are never reported as leaks. This is because many
		 * of these blocks are only referred via the physical
		 * address which is not looked up by kmemleak.
		 */
		kmemleak_alloc_phys(found, size, 0, 0);

	return found;
}

/**
 * memblock_phys_alloc_range - allocate a memory block inside specified range
 * @size: size of memory block to be allocated in bytes
 * @align: alignment of the region and block's size
 * @start: the lower bound of the memory region to allocate (physical address)
 * @end: the upper bound of the memory region to allocate (physical address)
 *
 * Allocate @size bytes in the between @start and @end.
 *
 * Return: physical address of the allocated memory block on success,
 * %0 on failure.
 */
phys_addr_t __init memblock_phys_alloc_range(phys_addr_t size,
					     phys_addr_t align,
					     phys_addr_t start,
					     phys_addr_t end)
{
	memblock_dbg("%s: %llu bytes align=0x%llx from=%pa max_addr=%pa %pS\n",
		     __func__, (u64)size, (u64)align, &start, &end,
		     (void *)_RET_IP_);
	return memblock_alloc_range_nid(size, align, start, end, NUMA_NO_NODE,
					false);
}

/**
 * memblock_phys_alloc_try_nid - allocate a memory block from specified NUMA node
 * @size: size of memory block to be allocated in bytes
 * @align: alignment of the region and block's size
 * @nid: nid of the free area to find, %NUMA_NO_NODE for any node
 *
 * Allocates memory block from the specified NUMA node. If the node
 * has no available memory, attempts to allocated from any node in the
 * system.
 *
 * Return: physical address of the allocated memory block on success,
 * %0 on failure.
 */
phys_addr_t __init memblock_phys_alloc_try_nid(phys_addr_t size, phys_addr_t align, int nid)
{
	return memblock_alloc_range_nid(size, align, 0,
					MEMBLOCK_ALLOC_ACCESSIBLE, nid, false);
}

/**
 * memblock_alloc_internal - allocate boot memory block
 * @size: size of memory block to be allocated in bytes
 * @align: alignment of the region and block's size
 * @min_addr: the lower bound of the memory region to allocate (phys address)
 * @max_addr: the upper bound of the memory region to allocate (phys address)
 * @nid: nid of the free area to find, %NUMA_NO_NODE for any node
 * @exact_nid: control the allocation fall back to other nodes
 *
 * Allocates memory block using memblock_alloc_range_nid() and
 * converts the returned physical address to virtual.
 *
 * The @min_addr limit is dropped if it can not be satisfied and the allocation
 * will fall back to memory below @min_addr. Other constraints, such
 * as node and mirrored memory will be handled again in
 * memblock_alloc_range_nid().
 *
 * Return:
 * Virtual address of allocated memory block on success, NULL on failure.
 */
static void * __init memblock_alloc_internal(
				phys_addr_t size, phys_addr_t align,
				phys_addr_t min_addr, phys_addr_t max_addr,
				int nid, bool exact_nid)
{
	phys_addr_t alloc;

	/*
	 * Detect any accidental use of these APIs after slab is ready, as at
	 * this moment memblock may be deinitialized already and its
	 * internal data may be destroyed (after execution of memblock_free_all)
	 */
	if (WARN_ON_ONCE(slab_is_available()))
		return kzalloc_node(size, GFP_NOWAIT, nid);

	if (max_addr > memblock.current_limit)
		max_addr = memblock.current_limit;

	alloc = memblock_alloc_range_nid(size, align, min_addr, max_addr, nid,
					exact_nid);

	/* retry allocation without lower limit */
	if (!alloc && min_addr)
		alloc = memblock_alloc_range_nid(size, align, 0, max_addr, nid,
						exact_nid);

	if (!alloc)
		return NULL;

	return phys_to_virt(alloc);
}

/**
 * memblock_alloc_exact_nid_raw - allocate boot memory block on the exact node
 * without zeroing memory
 * @size: size of memory block to be allocated in bytes
 * @align: alignment of the region and block's size
 * @min_addr: the lower bound of the memory region from where the allocation
 *	  is preferred (phys address)
 * @max_addr: the upper bound of the memory region from where the allocation
 *	      is preferred (phys address), or %MEMBLOCK_ALLOC_ACCESSIBLE to
 *	      allocate only from memory limited by memblock.current_limit value
 * @nid: nid of the free area to find, %NUMA_NO_NODE for any node
 *
 * Public function, provides additional debug information (including caller
 * info), if enabled. Does not zero allocated memory.
 *
 * Return:
 * Virtual address of allocated memory block on success, NULL on failure.
 */
void * __init memblock_alloc_exact_nid_raw(
			phys_addr_t size, phys_addr_t align,
			phys_addr_t min_addr, phys_addr_t max_addr,
			int nid)
{
	memblock_dbg("%s: %llu bytes align=0x%llx nid=%d from=%pa max_addr=%pa %pS\n",
		     __func__, (u64)size, (u64)align, nid, &min_addr,
		     &max_addr, (void *)_RET_IP_);

	return memblock_alloc_internal(size, align, min_addr, max_addr, nid,
				       true);
}

/**
 * memblock_alloc_try_nid_raw - allocate boot memory block without zeroing
 * memory and without panicking
 * @size: size of memory block to be allocated in bytes
 * @align: alignment of the region and block's size
 * @min_addr: the lower bound of the memory region from where the allocation
 *	  is preferred (phys address)
 * @max_addr: the upper bound of the memory region from where the allocation
 *	      is preferred (phys address), or %MEMBLOCK_ALLOC_ACCESSIBLE to
 *	      allocate only from memory limited by memblock.current_limit value
 * @nid: nid of the free area to find, %NUMA_NO_NODE for any node
 *
 * Public function, provides additional debug information (including caller
 * info), if enabled. Does not zero allocated memory, does not panic if request
 * cannot be satisfied.
 *
 * Return:
 * Virtual address of allocated memory block on success, NULL on failure.
 */
void * __init memblock_alloc_try_nid_raw(
			phys_addr_t size, phys_addr_t align,
			phys_addr_t min_addr, phys_addr_t max_addr,
			int nid)
{
	memblock_dbg("%s: %llu bytes align=0x%llx nid=%d from=%pa max_addr=%pa %pS\n",
		     __func__, (u64)size, (u64)align, nid, &min_addr,
		     &max_addr, (void *)_RET_IP_);

	return memblock_alloc_internal(size, align, min_addr, max_addr, nid,
				       false);
}

/**
 * memblock_alloc_try_nid - allocate boot memory block
 * @size: size of memory block to be allocated in bytes
 * @align: alignment of the region and block's size
 * @min_addr: the lower bound of the memory region from where the allocation
 *	  is preferred (phys address)
 * @max_addr: the upper bound of the memory region from where the allocation
 *	      is preferred (phys address), or %MEMBLOCK_ALLOC_ACCESSIBLE to
 *	      allocate only from memory limited by memblock.current_limit value
 * @nid: nid of the free area to find, %NUMA_NO_NODE for any node
 *
 * Public function, provides additional debug information (including caller
 * info), if enabled. This function zeroes the allocated memory.
 *
 * Return:
 * Virtual address of allocated memory block on success, NULL on failure.
 */
void * __init memblock_alloc_try_nid(
			phys_addr_t size, phys_addr_t align,
			phys_addr_t min_addr, phys_addr_t max_addr,
			int nid)
{
	void *ptr;

	memblock_dbg("%s: %llu bytes align=0x%llx nid=%d from=%pa max_addr=%pa %pS\n",
		     __func__, (u64)size, (u64)align, nid, &min_addr,
		     &max_addr, (void *)_RET_IP_);
	ptr = memblock_alloc_internal(size, align,
					   min_addr, max_addr, nid, false);
	if (ptr)
		memset(ptr, 0, size);

	return ptr;
}

/**
 * memblock_free_late - free pages directly to buddy allocator
 * @base: phys starting address of the  boot memory block
 * @size: size of the boot memory block in bytes
 *
 * This is only useful when the memblock allocator has already been torn
 * down, but we are still initializing the system.  Pages are released directly
 * to the buddy allocator.
 */
void __init memblock_free_late(phys_addr_t base, phys_addr_t size)
{
	phys_addr_t cursor, end;

	end = base + size - 1;
	memblock_dbg("%s: [%pa-%pa] %pS\n",
		     __func__, &base, &end, (void *)_RET_IP_);
	kmemleak_free_part_phys(base, size);
	cursor = PFN_UP(base);
	end = PFN_DOWN(base + size);

	for (; cursor < end; cursor++) {
		memblock_free_pages(pfn_to_page(cursor), cursor, 0);
		totalram_pages_inc();
	}
}

/*
 * Remaining API functions
 */

phys_addr_t __init_memblock memblock_phys_mem_size(void)
{
	return memblock.memory.total_size;
}

phys_addr_t __init_memblock memblock_reserved_size(void)
{
	return memblock.reserved.total_size;
}

/* lowest address */
phys_addr_t __init_memblock memblock_start_of_DRAM(void)
{
	return memblock.memory.regions[0].base;
}

phys_addr_t __init_memblock memblock_end_of_DRAM(void)
{
	int idx = memblock.memory.cnt - 1;

	return (memblock.memory.regions[idx].base + memblock.memory.regions[idx].size);
}

static phys_addr_t __init_memblock __find_max_addr(phys_addr_t limit)
{
	phys_addr_t max_addr = PHYS_ADDR_MAX;
	struct memblock_region *r;

	/*
	 * translate the memory @limit size into the max address within one of
	 * the memory memblock regions, if the @limit exceeds the total size
	 * of those regions, max_addr will keep original value PHYS_ADDR_MAX
	 */
	for_each_mem_region(r) {
		if (limit <= r->size) {
			max_addr = r->base + limit;
			break;
		}
		limit -= r->size;
	}

	return max_addr;
}

void __init memblock_enforce_memory_limit(phys_addr_t limit)
{
	phys_addr_t max_addr;

	if (!limit)
		return;

	max_addr = __find_max_addr(limit);

	/* @limit exceeds the total size of the memory, do nothing */
	if (max_addr == PHYS_ADDR_MAX)
		return;

	/* truncate both memory and reserved regions */
	memblock_remove_range(&memblock.memory, max_addr,
			      PHYS_ADDR_MAX);
	memblock_remove_range(&memblock.reserved, max_addr,
			      PHYS_ADDR_MAX);
}

void __init memblock_cap_memory_range(phys_addr_t base, phys_addr_t size)
{
	int start_rgn, end_rgn;
	int i, ret;

	if (!size)
		return;

	if (!memblock_memory->total_size) {
		pr_warn("%s: No memory registered yet\n", __func__);
		return;
	}

	ret = memblock_isolate_range(&memblock.memory, base, size,
						&start_rgn, &end_rgn);
	if (ret)
		return;

	/* remove all the MAP regions */
	for (i = memblock.memory.cnt - 1; i >= end_rgn; i--)
		if (!memblock_is_nomap(&memblock.memory.regions[i]))
			memblock_remove_region(&memblock.memory, i);

	for (i = start_rgn - 1; i >= 0; i--)
		if (!memblock_is_nomap(&memblock.memory.regions[i]))
			memblock_remove_region(&memblock.memory, i);

	/* truncate the reserved regions */
	memblock_remove_range(&memblock.reserved, 0, base);
	memblock_remove_range(&memblock.reserved,
			base + size, PHYS_ADDR_MAX);
}

void __init memblock_mem_limit_remove_map(phys_addr_t limit)
{
	phys_addr_t max_addr;

	if (!limit)
		return;

	max_addr = __find_max_addr(limit);

	/* @limit exceeds the total size of the memory, do nothing */
	if (max_addr == PHYS_ADDR_MAX)
		return;

	memblock_cap_memory_range(0, max_addr);
}

static int __init_memblock memblock_search(struct memblock_type *type, phys_addr_t addr)
{
	unsigned int left = 0, right = type->cnt;

	do {
		unsigned int mid = (right + left) / 2;

		if (addr < type->regions[mid].base)
			right = mid;
		else if (addr >= (type->regions[mid].base +
				  type->regions[mid].size))
			left = mid + 1;
		else
			return mid;
	} while (left < right);
	return -1;
}

bool __init_memblock memblock_is_reserved(phys_addr_t addr)
{
	return memblock_search(&memblock.reserved, addr) != -1;
}

bool __init_memblock memblock_is_memory(phys_addr_t addr)
{
	return memblock_search(&memblock.memory, addr) != -1;
}

bool __init_memblock memblock_is_map_memory(phys_addr_t addr)
{
	int i = memblock_search(&memblock.memory, addr);

	if (i == -1)
		return false;
	return !memblock_is_nomap(&memblock.memory.regions[i]);
}

int __init_memblock memblock_search_pfn_nid(unsigned long pfn,
			 unsigned long *start_pfn, unsigned long *end_pfn)
{
	struct memblock_type *type = &memblock.memory;
	int mid = memblock_search(type, PFN_PHYS(pfn));

	if (mid == -1)
		return -1;

	*start_pfn = PFN_DOWN(type->regions[mid].base);
	*end_pfn = PFN_DOWN(type->regions[mid].base + type->regions[mid].size);

	return memblock_get_region_node(&type->regions[mid]);
}

/**
 * memblock_is_region_memory - check if a region is a subset of memory
 * @base: base of region to check
 * @size: size of region to check
 *
 * Check if the region [@base, @base + @size) is a subset of a memory block.
 *
 * Return:
 * 0 if false, non-zero if true
 */
bool __init_memblock memblock_is_region_memory(phys_addr_t base, phys_addr_t size)
{
	int idx = memblock_search(&memblock.memory, base);
	phys_addr_t end = base + memblock_cap_size(base, &size);

	if (idx == -1)
		return false;
	return (memblock.memory.regions[idx].base +
		 memblock.memory.regions[idx].size) >= end;
}

/**
 * memblock_is_region_reserved - check if a region intersects reserved memory
 * @base: base of region to check
 * @size: size of region to check
 *
 * Check if the region [@base, @base + @size) intersects a reserved
 * memory block.
 *
 * Return:
 * True if they intersect, false if not.
 */
bool __init_memblock memblock_is_region_reserved(phys_addr_t base, phys_addr_t size)
{
	return memblock_overlaps_region(&memblock.reserved, base, size);
}

void __init_memblock memblock_trim_memory(phys_addr_t align)
{
	phys_addr_t start, end, orig_start, orig_end;
	struct memblock_region *r;

	for_each_mem_region(r) {
		orig_start = r->base;
		orig_end = r->base + r->size;
		start = round_up(orig_start, align);
		end = round_down(orig_end, align);

		if (start == orig_start && end == orig_end)
			continue;

		if (start < end) {
			r->base = start;
			r->size = end - start;
		} else {
			memblock_remove_region(&memblock.memory,
					       r - memblock.memory.regions);
			r--;
		}
	}
}

void __init_memblock memblock_set_current_limit(phys_addr_t limit)
{
	memblock.current_limit = limit;
}

phys_addr_t __init_memblock memblock_get_current_limit(void)
{
	return memblock.current_limit;
}

static void __init_memblock memblock_dump(struct memblock_type *type)
{
	phys_addr_t base, end, size;
	enum memblock_flags flags;
	int idx;
	struct memblock_region *rgn;

	pr_info(" %s.cnt  = 0x%lx\n", type->name, type->cnt);

	for_each_memblock_type(idx, type, rgn) {
		char nid_buf[32] = "";

		base = rgn->base;
		size = rgn->size;
		end = base + size - 1;
		flags = rgn->flags;
#ifdef CONFIG_NUMA
		if (memblock_get_region_node(rgn) != MAX_NUMNODES)
			snprintf(nid_buf, sizeof(nid_buf), " on node %d",
				 memblock_get_region_node(rgn));
#endif
		pr_info(" %s[%#x]\t[%pa-%pa], %pa bytes%s flags: %#x\n",
			type->name, idx, &base, &end, &size, nid_buf, flags);
	}
}

static void __init_memblock __memblock_dump_all(void)
{
	pr_info("MEMBLOCK configuration:\n");
	pr_info(" memory size = %pa reserved size = %pa\n",
		&memblock.memory.total_size,
		&memblock.reserved.total_size);

	memblock_dump(&memblock.memory);
	memblock_dump(&memblock.reserved);
#ifdef CONFIG_HAVE_MEMBLOCK_PHYS_MAP
	memblock_dump(&physmem);
#endif
}

void __init_memblock memblock_dump_all(void)
{
	if (memblock_debug)
		__memblock_dump_all();
}

void __init memblock_allow_resize(void)
{
	memblock_can_resize = 1;
}

static int __init early_memblock(char *p)
{
	if (p && strstr(p, "debug"))
		memblock_debug = 1;
	return 0;
}
early_param("memblock", early_memblock);

static void __init free_memmap(unsigned long start_pfn, unsigned long end_pfn)
{
	struct page *start_pg, *end_pg;
	phys_addr_t pg, pgend;

	/*
	 * Convert start_pfn/end_pfn to a struct page pointer.
	 */
	start_pg = pfn_to_page(start_pfn - 1) + 1;
	end_pg = pfn_to_page(end_pfn - 1) + 1;

	/*
	 * Convert to physical addresses, and round start upwards and end
	 * downwards.
	 */
	pg = PAGE_ALIGN(__pa(start_pg));
	pgend = __pa(end_pg) & PAGE_MASK;

	/*
	 * If there are free pages between these, free the section of the
	 * memmap array.
	 */
	if (pg < pgend)
		memblock_phys_free(pg, pgend - pg);
}

/*
 * The mem_map array can get very big.  Free the unused area of the memory map.
 */
static void __init free_unused_memmap(void)
{
	unsigned long start, end, prev_end = 0;
	int i;

	if (!IS_ENABLED(CONFIG_HAVE_ARCH_PFN_VALID) ||
	    IS_ENABLED(CONFIG_SPARSEMEM_VMEMMAP))
		return;

	/*
	 * This relies on each bank being in address order.
	 * The banks are sorted previously in bootmem_init().
	 */
	for_each_mem_pfn_range(i, MAX_NUMNODES, &start, &end, NULL) {
#ifdef CONFIG_SPARSEMEM
		/*
		 * Take care not to free memmap entries that don't exist
		 * due to SPARSEMEM sections which aren't present.
		 */
		start = min(start, ALIGN(prev_end, PAGES_PER_SECTION));
#endif
		/*
		 * Align down here since many operations in VM subsystem
		 * presume that there are no holes in the memory map inside
		 * a pageblock
		 */
		start = round_down(start, pageblock_nr_pages);

		/*
		 * If we had a previous bank, and there is a space
		 * between the current bank and the previous, free it.
		 */
		if (prev_end && prev_end < start)
			free_memmap(prev_end, start);

		/*
		 * Align up here since many operations in VM subsystem
		 * presume that there are no holes in the memory map inside
		 * a pageblock
		 */
		prev_end = ALIGN(end, pageblock_nr_pages);
	}

#ifdef CONFIG_SPARSEMEM
	if (!IS_ALIGNED(prev_end, PAGES_PER_SECTION)) {
		prev_end = ALIGN(end, pageblock_nr_pages);
		free_memmap(prev_end, ALIGN(prev_end, PAGES_PER_SECTION));
	}
#endif
}

static void __init __free_pages_memory(unsigned long start, unsigned long end)
{
	int order;

	while (start < end) {
		order = min(MAX_ORDER - 1UL, __ffs(start));

		while (start + (1UL << order) > end)
			order--;

		memblock_free_pages(pfn_to_page(start), start, order);

		start += (1UL << order);
	}
}

static unsigned long __init __free_memory_core(phys_addr_t start,
				 phys_addr_t end)
{
	unsigned long start_pfn = PFN_UP(start);
	unsigned long end_pfn = min_t(unsigned long,
				      PFN_DOWN(end), max_low_pfn);

	if (start_pfn >= end_pfn)
		return 0;

	__free_pages_memory(start_pfn, end_pfn);

	return end_pfn - start_pfn;
}

static void __init memmap_init_reserved_pages(void)
{
	struct memblock_region *region;
	phys_addr_t start, end;
	u64 i;

	/* initialize struct pages for the reserved regions */
	for_each_reserved_mem_range(i, &start, &end)
		reserve_bootmem_region(start, end);

	/* and also treat struct pages for the NOMAP regions as PageReserved */
	for_each_mem_region(region) {
		if (memblock_is_nomap(region)) {
			start = region->base;
			end = start + region->size;
			reserve_bootmem_region(start, end);
		}
	}
}

static unsigned long __init free_low_memory_core_early(void)
{
	unsigned long count = 0;
	phys_addr_t start, end;
	u64 i;

	memblock_clear_hotplug(0, -1);

	memmap_init_reserved_pages();

	/*
	 * We need to use NUMA_NO_NODE instead of NODE_DATA(0)->node_id
	 *  because in some case like Node0 doesn't have RAM installed
	 *  low ram will be on Node1
	 */
	for_each_free_mem_range(i, NUMA_NO_NODE, MEMBLOCK_NONE, &start, &end,
				NULL)
		count += __free_memory_core(start, end);

	return count;
}

static int reset_managed_pages_done __initdata;

void reset_node_managed_pages(pg_data_t *pgdat)
{
	struct zone *z;

	for (z = pgdat->node_zones; z < pgdat->node_zones + MAX_NR_ZONES; z++)
		atomic_long_set(&z->managed_pages, 0);
}

void __init reset_all_zones_managed_pages(void)
{
	struct pglist_data *pgdat;

	if (reset_managed_pages_done)
		return;

	for_each_online_pgdat(pgdat)
		reset_node_managed_pages(pgdat);

	reset_managed_pages_done = 1;
}

/**
 * memblock_free_all - release free pages to the buddy allocator
 */
void __init memblock_free_all(void)
{
	unsigned long pages;

	free_unused_memmap();
	reset_all_zones_managed_pages();

	pages = free_low_memory_core_early();
	totalram_pages_add(pages);
}

#if defined(CONFIG_DEBUG_FS) && defined(CONFIG_ARCH_KEEP_MEMBLOCK)

static int memblock_debug_show(struct seq_file *m, void *private)
{
	struct memblock_type *type = m->private;
	struct memblock_region *reg;
	int i;
	phys_addr_t end;

	for (i = 0; i < type->cnt; i++) {
		reg = &type->regions[i];
		end = reg->base + reg->size - 1;

		seq_printf(m, "%4d: ", i);
		seq_printf(m, "%pa..%pa\n", &reg->base, &end);
	}
	return 0;
}
DEFINE_SHOW_ATTRIBUTE(memblock_debug);

static int __init memblock_init_debugfs(void)
{
	struct dentry *root = debugfs_create_dir("memblock", NULL);

	debugfs_create_file("memory", 0444, root,
			    &memblock.memory, &memblock_debug_fops);
	debugfs_create_file("reserved", 0444, root,
			    &memblock.reserved, &memblock_debug_fops);
#ifdef CONFIG_HAVE_MEMBLOCK_PHYS_MAP
	debugfs_create_file("physmem", 0444, root, &physmem,
			    &memblock_debug_fops);
#endif

	return 0;
}
__initcall(memblock_init_debugfs);

#endif /* CONFIG_DEBUG_FS */<|MERGE_RESOLUTION|>--- conflicted
+++ resolved
@@ -472,11 +472,7 @@
 		kfree(old_array);
 	else if (old_array != memblock_memory_init_regions &&
 		 old_array != memblock_reserved_init_regions)
-<<<<<<< HEAD
-		memblock_free_ptr(old_array, old_alloc_size);
-=======
 		memblock_free(old_array, old_alloc_size);
->>>>>>> df0cc57e
 
 	/*
 	 * Reserve the new array if that comes from the memblock.  Otherwise, we
@@ -672,17 +668,10 @@
 {
 	phys_addr_t end = base + size - 1;
 
-<<<<<<< HEAD
-	memblock_dbg("%s: [%pa-%pa] nid=%d %pS\n", __func__,
-		     &base, &end, nid, (void *)_RET_IP_);
-
-	return memblock_add_range(&memblock.memory, base, size, nid, 0);
-=======
 	memblock_dbg("%s: [%pa-%pa] nid=%d flags=%x %pS\n", __func__,
 		     &base, &end, nid, flags, (void *)_RET_IP_);
 
 	return memblock_add_range(&memblock.memory, base, size, nid, flags);
->>>>>>> df0cc57e
 }
 
 /**
@@ -808,27 +797,13 @@
 }
 
 /**
-<<<<<<< HEAD
- * memblock_free_ptr - free boot memory allocation
-=======
  * memblock_free - free boot memory allocation
->>>>>>> df0cc57e
  * @ptr: starting address of the  boot memory allocation
  * @size: size of the boot memory block in bytes
  *
  * Free boot memory block previously allocated by memblock_alloc_xx() API.
  * The freeing memory will not be released to the buddy allocator.
  */
-<<<<<<< HEAD
-void __init_memblock memblock_free_ptr(void *ptr, size_t size)
-{
-	if (ptr)
-		memblock_free(__pa(ptr), size);
-}
-
-/**
- * memblock_free - free boot memory block
-=======
 void __init_memblock memblock_free(void *ptr, size_t size)
 {
 	if (ptr)
@@ -837,7 +812,6 @@
 
 /**
  * memblock_phys_free - free boot memory block
->>>>>>> df0cc57e
  * @base: phys starting address of the  boot memory block
  * @size: size of the boot memory block in bytes
  *
