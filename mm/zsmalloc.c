--- conflicted
+++ resolved
@@ -315,10 +315,7 @@
 	.total_size =	zs_zpool_total_size,
 };
 
-<<<<<<< HEAD
-=======
 MODULE_ALIAS("zpool-zsmalloc");
->>>>>>> 9e82bf01
 #endif /* CONFIG_ZPOOL */
 
 /* per-cpu VM mapping areas for zspage accesses that cross page boundaries */
