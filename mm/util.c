// SPDX-License-Identifier: GPL-2.0-only
#include <linux/mm.h>
#include <linux/slab.h>
#include <linux/string.h>
#include <linux/compiler.h>
#include <linux/export.h>
#include <linux/err.h>
#include <linux/sched.h>
#include <linux/sched/mm.h>
#include <linux/sched/signal.h>
#include <linux/sched/task_stack.h>
#include <linux/security.h>
#include <linux/swap.h>
#include <linux/swapops.h>
#include <linux/mman.h>
#include <linux/hugetlb.h>
#include <linux/vmalloc.h>
#include <linux/userfaultfd_k.h>
#include <linux/elf.h>
#include <linux/elf-randomize.h>
#include <linux/personality.h>
#include <linux/random.h>
#include <linux/processor.h>
#include <linux/sizes.h>
#include <linux/compat.h>

#include <linux/uaccess.h>

#include "internal.h"

/**
 * kfree_const - conditionally free memory
 * @x: pointer to the memory
 *
 * Function calls kfree only if @x is not in .rodata section.
 */
void kfree_const(const void *x)
{
	if (!is_kernel_rodata((unsigned long)x))
		kfree(x);
}
EXPORT_SYMBOL(kfree_const);

/**
 * kstrdup - allocate space for and copy an existing string
 * @s: the string to duplicate
 * @gfp: the GFP mask used in the kmalloc() call when allocating memory
 *
 * Return: newly allocated copy of @s or %NULL in case of error
 */
char *kstrdup(const char *s, gfp_t gfp)
{
	size_t len;
	char *buf;

	if (!s)
		return NULL;

	len = strlen(s) + 1;
	buf = kmalloc_track_caller(len, gfp);
	if (buf)
		memcpy(buf, s, len);
	return buf;
}
EXPORT_SYMBOL(kstrdup);

/**
 * kstrdup_const - conditionally duplicate an existing const string
 * @s: the string to duplicate
 * @gfp: the GFP mask used in the kmalloc() call when allocating memory
 *
 * Note: Strings allocated by kstrdup_const should be freed by kfree_const and
 * must not be passed to krealloc().
 *
 * Return: source string if it is in .rodata section otherwise
 * fallback to kstrdup.
 */
const char *kstrdup_const(const char *s, gfp_t gfp)
{
	if (is_kernel_rodata((unsigned long)s))
		return s;

	return kstrdup(s, gfp);
}
EXPORT_SYMBOL(kstrdup_const);

/**
 * kstrndup - allocate space for and copy an existing string
 * @s: the string to duplicate
 * @max: read at most @max chars from @s
 * @gfp: the GFP mask used in the kmalloc() call when allocating memory
 *
 * Note: Use kmemdup_nul() instead if the size is known exactly.
 *
 * Return: newly allocated copy of @s or %NULL in case of error
 */
char *kstrndup(const char *s, size_t max, gfp_t gfp)
{
	size_t len;
	char *buf;

	if (!s)
		return NULL;

	len = strnlen(s, max);
	buf = kmalloc_track_caller(len+1, gfp);
	if (buf) {
		memcpy(buf, s, len);
		buf[len] = '\0';
	}
	return buf;
}
EXPORT_SYMBOL(kstrndup);

/**
 * kmemdup - duplicate region of memory
 *
 * @src: memory region to duplicate
 * @len: memory region length
 * @gfp: GFP mask to use
 *
 * Return: newly allocated copy of @src or %NULL in case of error
 */
void *kmemdup(const void *src, size_t len, gfp_t gfp)
{
	void *p;

	p = kmalloc_track_caller(len, gfp);
	if (p)
		memcpy(p, src, len);
	return p;
}
EXPORT_SYMBOL(kmemdup);

/**
 * kmemdup_nul - Create a NUL-terminated string from unterminated data
 * @s: The data to stringify
 * @len: The size of the data
 * @gfp: the GFP mask used in the kmalloc() call when allocating memory
 *
 * Return: newly allocated copy of @s with NUL-termination or %NULL in
 * case of error
 */
char *kmemdup_nul(const char *s, size_t len, gfp_t gfp)
{
	char *buf;

	if (!s)
		return NULL;

	buf = kmalloc_track_caller(len + 1, gfp);
	if (buf) {
		memcpy(buf, s, len);
		buf[len] = '\0';
	}
	return buf;
}
EXPORT_SYMBOL(kmemdup_nul);

/**
 * memdup_user - duplicate memory region from user space
 *
 * @src: source address in user space
 * @len: number of bytes to copy
 *
 * Return: an ERR_PTR() on failure.  Result is physically
 * contiguous, to be freed by kfree().
 */
void *memdup_user(const void __user *src, size_t len)
{
	void *p;

	p = kmalloc_track_caller(len, GFP_USER | __GFP_NOWARN);
	if (!p)
		return ERR_PTR(-ENOMEM);

	if (copy_from_user(p, src, len)) {
		kfree(p);
		return ERR_PTR(-EFAULT);
	}

	return p;
}
EXPORT_SYMBOL(memdup_user);

/**
 * vmemdup_user - duplicate memory region from user space
 *
 * @src: source address in user space
 * @len: number of bytes to copy
 *
 * Return: an ERR_PTR() on failure.  Result may be not
 * physically contiguous.  Use kvfree() to free.
 */
void *vmemdup_user(const void __user *src, size_t len)
{
	void *p;

	p = kvmalloc(len, GFP_USER);
	if (!p)
		return ERR_PTR(-ENOMEM);

	if (copy_from_user(p, src, len)) {
		kvfree(p);
		return ERR_PTR(-EFAULT);
	}

	return p;
}
EXPORT_SYMBOL(vmemdup_user);

/**
 * strndup_user - duplicate an existing string from user space
 * @s: The string to duplicate
 * @n: Maximum number of bytes to copy, including the trailing NUL.
 *
 * Return: newly allocated copy of @s or an ERR_PTR() in case of error
 */
char *strndup_user(const char __user *s, long n)
{
	char *p;
	long length;

	length = strnlen_user(s, n);

	if (!length)
		return ERR_PTR(-EFAULT);

	if (length > n)
		return ERR_PTR(-EINVAL);

	p = memdup_user(s, length);

	if (IS_ERR(p))
		return p;

	p[length - 1] = '\0';

	return p;
}
EXPORT_SYMBOL(strndup_user);

/**
 * memdup_user_nul - duplicate memory region from user space and NUL-terminate
 *
 * @src: source address in user space
 * @len: number of bytes to copy
 *
 * Return: an ERR_PTR() on failure.
 */
void *memdup_user_nul(const void __user *src, size_t len)
{
	char *p;

	/*
	 * Always use GFP_KERNEL, since copy_from_user() can sleep and
	 * cause pagefault, which makes it pointless to use GFP_NOFS
	 * or GFP_ATOMIC.
	 */
	p = kmalloc_track_caller(len + 1, GFP_KERNEL);
	if (!p)
		return ERR_PTR(-ENOMEM);

	if (copy_from_user(p, src, len)) {
		kfree(p);
		return ERR_PTR(-EFAULT);
	}
	p[len] = '\0';

	return p;
}
EXPORT_SYMBOL(memdup_user_nul);

void __vma_link_list(struct mm_struct *mm, struct vm_area_struct *vma,
		struct vm_area_struct *prev)
{
	struct vm_area_struct *next;

	vma->vm_prev = prev;
	if (prev) {
		next = prev->vm_next;
		prev->vm_next = vma;
	} else {
		next = mm->mmap;
		mm->mmap = vma;
	}
	vma->vm_next = next;
	if (next)
		next->vm_prev = vma;
}

void __vma_unlink_list(struct mm_struct *mm, struct vm_area_struct *vma)
{
	struct vm_area_struct *prev, *next;

	next = vma->vm_next;
	prev = vma->vm_prev;
	if (prev)
		prev->vm_next = next;
	else
		mm->mmap = next;
	if (next)
		next->vm_prev = prev;
}

/* Check if the vma is being used as a stack by this task */
int vma_is_stack_for_current(struct vm_area_struct *vma)
{
	struct task_struct * __maybe_unused t = current;

	return (vma->vm_start <= KSTK_ESP(t) && vma->vm_end >= KSTK_ESP(t));
}

/*
 * Change backing file, only valid to use during initial VMA setup.
 */
void vma_set_file(struct vm_area_struct *vma, struct file *file)
{
	/* Changing an anonymous vma with this is illegal */
	get_file(file);
	swap(vma->vm_file, file);
	fput(file);
}
EXPORT_SYMBOL(vma_set_file);

#ifndef STACK_RND_MASK
#define STACK_RND_MASK (0x7ff >> (PAGE_SHIFT - 12))     /* 8MB of VA */
#endif

unsigned long randomize_stack_top(unsigned long stack_top)
{
	unsigned long random_variable = 0;

	if (current->flags & PF_RANDOMIZE) {
		random_variable = get_random_long();
		random_variable &= STACK_RND_MASK;
		random_variable <<= PAGE_SHIFT;
	}
#ifdef CONFIG_STACK_GROWSUP
	return PAGE_ALIGN(stack_top) + random_variable;
#else
	return PAGE_ALIGN(stack_top) - random_variable;
#endif
}

#ifdef CONFIG_ARCH_WANT_DEFAULT_TOPDOWN_MMAP_LAYOUT
unsigned long arch_randomize_brk(struct mm_struct *mm)
{
	/* Is the current task 32bit ? */
	if (!IS_ENABLED(CONFIG_64BIT) || is_compat_task())
		return randomize_page(mm->brk, SZ_32M);

	return randomize_page(mm->brk, SZ_1G);
}

unsigned long arch_mmap_rnd(void)
{
	unsigned long rnd;

#ifdef CONFIG_HAVE_ARCH_MMAP_RND_COMPAT_BITS
	if (is_compat_task())
		rnd = get_random_long() & ((1UL << mmap_rnd_compat_bits) - 1);
	else
#endif /* CONFIG_HAVE_ARCH_MMAP_RND_COMPAT_BITS */
		rnd = get_random_long() & ((1UL << mmap_rnd_bits) - 1);

	return rnd << PAGE_SHIFT;
}

static int mmap_is_legacy(struct rlimit *rlim_stack)
{
	if (current->personality & ADDR_COMPAT_LAYOUT)
		return 1;

	if (rlim_stack->rlim_cur == RLIM_INFINITY)
		return 1;

	return sysctl_legacy_va_layout;
}

/*
 * Leave enough space between the mmap area and the stack to honour ulimit in
 * the face of randomisation.
 */
#define MIN_GAP		(SZ_128M)
#define MAX_GAP		(STACK_TOP / 6 * 5)

static unsigned long mmap_base(unsigned long rnd, struct rlimit *rlim_stack)
{
	unsigned long gap = rlim_stack->rlim_cur;
	unsigned long pad = stack_guard_gap;

	/* Account for stack randomization if necessary */
	if (current->flags & PF_RANDOMIZE)
		pad += (STACK_RND_MASK << PAGE_SHIFT);

	/* Values close to RLIM_INFINITY can overflow. */
	if (gap + pad > gap)
		gap += pad;

	if (gap < MIN_GAP)
		gap = MIN_GAP;
	else if (gap > MAX_GAP)
		gap = MAX_GAP;

	return PAGE_ALIGN(STACK_TOP - gap - rnd);
}

void arch_pick_mmap_layout(struct mm_struct *mm, struct rlimit *rlim_stack)
{
	unsigned long random_factor = 0UL;

	if (current->flags & PF_RANDOMIZE)
		random_factor = arch_mmap_rnd();

	if (mmap_is_legacy(rlim_stack)) {
		mm->mmap_base = TASK_UNMAPPED_BASE + random_factor;
		mm->get_unmapped_area = arch_get_unmapped_area;
	} else {
		mm->mmap_base = mmap_base(random_factor, rlim_stack);
		mm->get_unmapped_area = arch_get_unmapped_area_topdown;
	}
}
#elif defined(CONFIG_MMU) && !defined(HAVE_ARCH_PICK_MMAP_LAYOUT)
void arch_pick_mmap_layout(struct mm_struct *mm, struct rlimit *rlim_stack)
{
	mm->mmap_base = TASK_UNMAPPED_BASE;
	mm->get_unmapped_area = arch_get_unmapped_area;
}
#endif

/**
 * __account_locked_vm - account locked pages to an mm's locked_vm
 * @mm:          mm to account against
 * @pages:       number of pages to account
 * @inc:         %true if @pages should be considered positive, %false if not
 * @task:        task used to check RLIMIT_MEMLOCK
 * @bypass_rlim: %true if checking RLIMIT_MEMLOCK should be skipped
 *
 * Assumes @task and @mm are valid (i.e. at least one reference on each), and
 * that mmap_lock is held as writer.
 *
 * Return:
 * * 0       on success
 * * -ENOMEM if RLIMIT_MEMLOCK would be exceeded.
 */
int __account_locked_vm(struct mm_struct *mm, unsigned long pages, bool inc,
			struct task_struct *task, bool bypass_rlim)
{
	unsigned long locked_vm, limit;
	int ret = 0;

	mmap_assert_write_locked(mm);

	locked_vm = mm->locked_vm;
	if (inc) {
		if (!bypass_rlim) {
			limit = task_rlimit(task, RLIMIT_MEMLOCK) >> PAGE_SHIFT;
			if (locked_vm + pages > limit)
				ret = -ENOMEM;
		}
		if (!ret)
			mm->locked_vm = locked_vm + pages;
	} else {
		WARN_ON_ONCE(pages > locked_vm);
		mm->locked_vm = locked_vm - pages;
	}

	pr_debug("%s: [%d] caller %ps %c%lu %lu/%lu%s\n", __func__, task->pid,
		 (void *)_RET_IP_, (inc) ? '+' : '-', pages << PAGE_SHIFT,
		 locked_vm << PAGE_SHIFT, task_rlimit(task, RLIMIT_MEMLOCK),
		 ret ? " - exceeded" : "");

	return ret;
}
EXPORT_SYMBOL_GPL(__account_locked_vm);

/**
 * account_locked_vm - account locked pages to an mm's locked_vm
 * @mm:          mm to account against, may be NULL
 * @pages:       number of pages to account
 * @inc:         %true if @pages should be considered positive, %false if not
 *
 * Assumes a non-NULL @mm is valid (i.e. at least one reference on it).
 *
 * Return:
 * * 0       on success, or if mm is NULL
 * * -ENOMEM if RLIMIT_MEMLOCK would be exceeded.
 */
int account_locked_vm(struct mm_struct *mm, unsigned long pages, bool inc)
{
	int ret;

	if (pages == 0 || !mm)
		return 0;

	mmap_write_lock(mm);
	ret = __account_locked_vm(mm, pages, inc, current,
				  capable(CAP_IPC_LOCK));
	mmap_write_unlock(mm);

	return ret;
}
EXPORT_SYMBOL_GPL(account_locked_vm);

unsigned long vm_mmap_pgoff(struct file *file, unsigned long addr,
	unsigned long len, unsigned long prot,
	unsigned long flag, unsigned long pgoff)
{
	unsigned long ret;
	struct mm_struct *mm = current->mm;
	unsigned long populate;
	LIST_HEAD(uf);

	ret = security_mmap_file(file, prot, flag);
	if (!ret) {
		if (mmap_write_lock_killable(mm))
			return -EINTR;
		ret = do_mmap(file, addr, len, prot, flag, pgoff, &populate,
			      &uf);
		mmap_write_unlock(mm);
		userfaultfd_unmap_complete(mm, &uf);
		if (populate)
			mm_populate(ret, populate);
	}
	return ret;
}

unsigned long vm_mmap(struct file *file, unsigned long addr,
	unsigned long len, unsigned long prot,
	unsigned long flag, unsigned long offset)
{
	if (unlikely(offset + PAGE_ALIGN(len) < offset))
		return -EINVAL;
	if (unlikely(offset_in_page(offset)))
		return -EINVAL;

	return vm_mmap_pgoff(file, addr, len, prot, flag, offset >> PAGE_SHIFT);
}
EXPORT_SYMBOL(vm_mmap);

/**
 * kvmalloc_node - attempt to allocate physically contiguous memory, but upon
 * failure, fall back to non-contiguous (vmalloc) allocation.
 * @size: size of the request.
 * @flags: gfp mask for the allocation - must be compatible (superset) with GFP_KERNEL.
 * @node: numa node to allocate from
 *
 * Uses kmalloc to get the memory but if the allocation fails then falls back
 * to the vmalloc allocator. Use kvfree for freeing the memory.
 *
 * Reclaim modifiers - __GFP_NORETRY and __GFP_NOFAIL are not supported.
 * __GFP_RETRY_MAYFAIL is supported, and it should be used only if kmalloc is
 * preferable to the vmalloc fallback, due to visible performance drawbacks.
 *
 * Please note that any use of gfp flags outside of GFP_KERNEL is careful to not
 * fall back to vmalloc.
 *
 * Return: pointer to the allocated memory of %NULL in case of failure
 */
void *kvmalloc_node(size_t size, gfp_t flags, int node)
{
	gfp_t kmalloc_flags = flags;
	void *ret;

	/*
	 * vmalloc uses GFP_KERNEL for some internal allocations (e.g page tables)
	 * so the given set of flags has to be compatible.
	 */
	if ((flags & GFP_KERNEL) != GFP_KERNEL)
		return kmalloc_node(size, flags, node);

	/*
	 * We want to attempt a large physically contiguous block first because
	 * it is less likely to fragment multiple larger blocks and therefore
	 * contribute to a long term fragmentation less than vmalloc fallback.
	 * However make sure that larger requests are not too disruptive - no
	 * OOM killer and no allocation failure warnings as we have a fallback.
	 */
	if (size > PAGE_SIZE) {
		kmalloc_flags |= __GFP_NOWARN;

		if (!(kmalloc_flags & __GFP_RETRY_MAYFAIL))
			kmalloc_flags |= __GFP_NORETRY;
	}

	ret = kmalloc_node(size, kmalloc_flags, node);

	/*
	 * It doesn't really make sense to fallback to vmalloc for sub page
	 * requests
	 */
	if (ret || size <= PAGE_SIZE)
		return ret;

	/* Don't even allow crazy sizes */
	if (WARN_ON_ONCE(size > INT_MAX))
		return NULL;

	return __vmalloc_node(size, 1, flags, node,
			__builtin_return_address(0));
}
EXPORT_SYMBOL(kvmalloc_node);

/**
 * kvfree() - Free memory.
 * @addr: Pointer to allocated memory.
 *
 * kvfree frees memory allocated by any of vmalloc(), kmalloc() or kvmalloc().
 * It is slightly more efficient to use kfree() or vfree() if you are certain
 * that you know which one to use.
 *
 * Context: Either preemptible task context or not-NMI interrupt.
 */
void kvfree(const void *addr)
{
	if (is_vmalloc_addr(addr))
		vfree(addr);
	else
		kfree(addr);
}
EXPORT_SYMBOL(kvfree);

/**
 * kvfree_sensitive - Free a data object containing sensitive information.
 * @addr: address of the data object to be freed.
 * @len: length of the data object.
 *
 * Use the special memzero_explicit() function to clear the content of a
 * kvmalloc'ed object containing sensitive data to make sure that the
 * compiler won't optimize out the data clearing.
 */
void kvfree_sensitive(const void *addr, size_t len)
{
	if (likely(!ZERO_OR_NULL_PTR(addr))) {
		memzero_explicit((void *)addr, len);
		kvfree(addr);
	}
}
EXPORT_SYMBOL(kvfree_sensitive);

void *kvrealloc(const void *p, size_t oldsize, size_t newsize, gfp_t flags)
<<<<<<< HEAD
{
	void *newp;

	if (oldsize >= newsize)
		return (void *)p;
	newp = kvmalloc(newsize, flags);
	if (!newp)
		return NULL;
	memcpy(newp, p, oldsize);
	kvfree(p);
	return newp;
}
EXPORT_SYMBOL(kvrealloc);

static inline void *__page_rmapping(struct page *page)
=======
>>>>>>> df0cc57e
{
	void *newp;

	if (oldsize >= newsize)
		return (void *)p;
	newp = kvmalloc(newsize, flags);
	if (!newp)
		return NULL;
	memcpy(newp, p, oldsize);
	kvfree(p);
	return newp;
}
EXPORT_SYMBOL(kvrealloc);

/* Neutral page->mapping pointer to address_space or anon_vma or other */
void *page_rmapping(struct page *page)
{
	return folio_raw_mapping(page_folio(page));
}

/**
 * folio_mapped - Is this folio mapped into userspace?
 * @folio: The folio.
 *
 * Return: True if any page in this folio is referenced by user page tables.
 */
bool folio_mapped(struct folio *folio)
{
	long i, nr;

	if (!folio_test_large(folio))
		return atomic_read(&folio->_mapcount) >= 0;
	if (atomic_read(folio_mapcount_ptr(folio)) >= 0)
		return true;
	if (folio_test_hugetlb(folio))
		return false;

	nr = folio_nr_pages(folio);
	for (i = 0; i < nr; i++) {
		if (atomic_read(&folio_page(folio, i)->_mapcount) >= 0)
			return true;
	}
	return false;
}
EXPORT_SYMBOL(folio_mapped);

struct anon_vma *page_anon_vma(struct page *page)
{
	struct folio *folio = page_folio(page);
	unsigned long mapping = (unsigned long)folio->mapping;

	if ((mapping & PAGE_MAPPING_FLAGS) != PAGE_MAPPING_ANON)
		return NULL;
	return (void *)(mapping - PAGE_MAPPING_ANON);
}

/**
 * folio_mapping - Find the mapping where this folio is stored.
 * @folio: The folio.
 *
 * For folios which are in the page cache, return the mapping that this
 * page belongs to.  Folios in the swap cache return the swap mapping
 * this page is stored in (which is different from the mapping for the
 * swap file or swap device where the data is stored).
 *
 * You can call this for folios which aren't in the swap cache or page
 * cache and it will return NULL.
 */
struct address_space *folio_mapping(struct folio *folio)
{
	struct address_space *mapping;

	/* This happens if someone calls flush_dcache_page on slab page */
	if (unlikely(folio_test_slab(folio)))
		return NULL;

	if (unlikely(folio_test_swapcache(folio)))
		return swap_address_space(folio_swap_entry(folio));

	mapping = folio->mapping;
	if ((unsigned long)mapping & PAGE_MAPPING_ANON)
		return NULL;

	return (void *)((unsigned long)mapping & ~PAGE_MAPPING_FLAGS);
}
EXPORT_SYMBOL(folio_mapping);

/* Slow path of page_mapcount() for compound pages */
int __page_mapcount(struct page *page)
{
	int ret;

	ret = atomic_read(&page->_mapcount) + 1;
	/*
	 * For file THP page->_mapcount contains total number of mapping
	 * of the page: no need to look into compound_mapcount.
	 */
	if (!PageAnon(page) && !PageHuge(page))
		return ret;
	page = compound_head(page);
	ret += atomic_read(compound_mapcount_ptr(page)) + 1;
	if (PageDoubleMap(page))
		ret--;
	return ret;
}
EXPORT_SYMBOL_GPL(__page_mapcount);

<<<<<<< HEAD
void copy_huge_page(struct page *dst, struct page *src)
{
	unsigned i, nr = compound_nr(src);

	for (i = 0; i < nr; i++) {
		cond_resched();
		copy_highpage(nth_page(dst, i), nth_page(src, i));
=======
/**
 * folio_copy - Copy the contents of one folio to another.
 * @dst: Folio to copy to.
 * @src: Folio to copy from.
 *
 * The bytes in the folio represented by @src are copied to @dst.
 * Assumes the caller has validated that @dst is at least as large as @src.
 * Can be called in atomic context for order-0 folios, but if the folio is
 * larger, it may sleep.
 */
void folio_copy(struct folio *dst, struct folio *src)
{
	long i = 0;
	long nr = folio_nr_pages(src);

	for (;;) {
		copy_highpage(folio_page(dst, i), folio_page(src, i));
		if (++i == nr)
			break;
		cond_resched();
>>>>>>> df0cc57e
	}
}

int sysctl_overcommit_memory __read_mostly = OVERCOMMIT_GUESS;
int sysctl_overcommit_ratio __read_mostly = 50;
unsigned long sysctl_overcommit_kbytes __read_mostly;
int sysctl_max_map_count __read_mostly = DEFAULT_MAX_MAP_COUNT;
unsigned long sysctl_user_reserve_kbytes __read_mostly = 1UL << 17; /* 128MB */
unsigned long sysctl_admin_reserve_kbytes __read_mostly = 1UL << 13; /* 8MB */

int overcommit_ratio_handler(struct ctl_table *table, int write, void *buffer,
		size_t *lenp, loff_t *ppos)
{
	int ret;

	ret = proc_dointvec(table, write, buffer, lenp, ppos);
	if (ret == 0 && write)
		sysctl_overcommit_kbytes = 0;
	return ret;
}

static void sync_overcommit_as(struct work_struct *dummy)
{
	percpu_counter_sync(&vm_committed_as);
}

int overcommit_policy_handler(struct ctl_table *table, int write, void *buffer,
		size_t *lenp, loff_t *ppos)
{
	struct ctl_table t;
	int new_policy = -1;
	int ret;

	/*
	 * The deviation of sync_overcommit_as could be big with loose policy
	 * like OVERCOMMIT_ALWAYS/OVERCOMMIT_GUESS. When changing policy to
	 * strict OVERCOMMIT_NEVER, we need to reduce the deviation to comply
	 * with the strict "NEVER", and to avoid possible race condition (even
	 * though user usually won't too frequently do the switching to policy
	 * OVERCOMMIT_NEVER), the switch is done in the following order:
	 *	1. changing the batch
	 *	2. sync percpu count on each CPU
	 *	3. switch the policy
	 */
	if (write) {
		t = *table;
		t.data = &new_policy;
		ret = proc_dointvec_minmax(&t, write, buffer, lenp, ppos);
		if (ret || new_policy == -1)
			return ret;

		mm_compute_batch(new_policy);
		if (new_policy == OVERCOMMIT_NEVER)
			schedule_on_each_cpu(sync_overcommit_as);
		sysctl_overcommit_memory = new_policy;
	} else {
		ret = proc_dointvec_minmax(table, write, buffer, lenp, ppos);
	}

	return ret;
}

int overcommit_kbytes_handler(struct ctl_table *table, int write, void *buffer,
		size_t *lenp, loff_t *ppos)
{
	int ret;

	ret = proc_doulongvec_minmax(table, write, buffer, lenp, ppos);
	if (ret == 0 && write)
		sysctl_overcommit_ratio = 0;
	return ret;
}

/*
 * Committed memory limit enforced when OVERCOMMIT_NEVER policy is used
 */
unsigned long vm_commit_limit(void)
{
	unsigned long allowed;

	if (sysctl_overcommit_kbytes)
		allowed = sysctl_overcommit_kbytes >> (PAGE_SHIFT - 10);
	else
		allowed = ((totalram_pages() - hugetlb_total_pages())
			   * sysctl_overcommit_ratio / 100);
	allowed += total_swap_pages;

	return allowed;
}

/*
 * Make sure vm_committed_as in one cacheline and not cacheline shared with
 * other variables. It can be updated by several CPUs frequently.
 */
struct percpu_counter vm_committed_as ____cacheline_aligned_in_smp;

/*
 * The global memory commitment made in the system can be a metric
 * that can be used to drive ballooning decisions when Linux is hosted
 * as a guest. On Hyper-V, the host implements a policy engine for dynamically
 * balancing memory across competing virtual machines that are hosted.
 * Several metrics drive this policy engine including the guest reported
 * memory commitment.
 *
 * The time cost of this is very low for small platforms, and for big
 * platform like a 2S/36C/72T Skylake server, in worst case where
 * vm_committed_as's spinlock is under severe contention, the time cost
 * could be about 30~40 microseconds.
 */
unsigned long vm_memory_committed(void)
{
	return percpu_counter_sum_positive(&vm_committed_as);
}
EXPORT_SYMBOL_GPL(vm_memory_committed);

/*
 * Check that a process has enough memory to allocate a new virtual
 * mapping. 0 means there is enough memory for the allocation to
 * succeed and -ENOMEM implies there is not.
 *
 * We currently support three overcommit policies, which are set via the
 * vm.overcommit_memory sysctl.  See Documentation/vm/overcommit-accounting.rst
 *
 * Strict overcommit modes added 2002 Feb 26 by Alan Cox.
 * Additional code 2002 Jul 20 by Robert Love.
 *
 * cap_sys_admin is 1 if the process has admin privileges, 0 otherwise.
 *
 * Note this is a helper function intended to be used by LSMs which
 * wish to use this logic.
 */
int __vm_enough_memory(struct mm_struct *mm, long pages, int cap_sys_admin)
{
	long allowed;

	vm_acct_memory(pages);

	/*
	 * Sometimes we want to use more memory than we have
	 */
	if (sysctl_overcommit_memory == OVERCOMMIT_ALWAYS)
		return 0;

	if (sysctl_overcommit_memory == OVERCOMMIT_GUESS) {
		if (pages > totalram_pages() + total_swap_pages)
			goto error;
		return 0;
	}

	allowed = vm_commit_limit();
	/*
	 * Reserve some for root
	 */
	if (!cap_sys_admin)
		allowed -= sysctl_admin_reserve_kbytes >> (PAGE_SHIFT - 10);

	/*
	 * Don't let a single process grow so big a user can't recover
	 */
	if (mm) {
		long reserve = sysctl_user_reserve_kbytes >> (PAGE_SHIFT - 10);

		allowed -= min_t(long, mm->total_vm / 32, reserve);
	}

	if (percpu_counter_read_positive(&vm_committed_as) < allowed)
		return 0;
error:
	vm_unacct_memory(pages);

	return -ENOMEM;
}

/**
 * get_cmdline() - copy the cmdline value to a buffer.
 * @task:     the task whose cmdline value to copy.
 * @buffer:   the buffer to copy to.
 * @buflen:   the length of the buffer. Larger cmdline values are truncated
 *            to this length.
 *
 * Return: the size of the cmdline field copied. Note that the copy does
 * not guarantee an ending NULL byte.
 */
int get_cmdline(struct task_struct *task, char *buffer, int buflen)
{
	int res = 0;
	unsigned int len;
	struct mm_struct *mm = get_task_mm(task);
	unsigned long arg_start, arg_end, env_start, env_end;
	if (!mm)
		goto out;
	if (!mm->arg_end)
		goto out_mm;	/* Shh! No looking before we're done */

	spin_lock(&mm->arg_lock);
	arg_start = mm->arg_start;
	arg_end = mm->arg_end;
	env_start = mm->env_start;
	env_end = mm->env_end;
	spin_unlock(&mm->arg_lock);

	len = arg_end - arg_start;

	if (len > buflen)
		len = buflen;

	res = access_process_vm(task, arg_start, buffer, len, FOLL_FORCE);

	/*
	 * If the nul at the end of args has been overwritten, then
	 * assume application is using setproctitle(3).
	 */
	if (res > 0 && buffer[res-1] != '\0' && len < buflen) {
		len = strnlen(buffer, res);
		if (len < res) {
			res = len;
		} else {
			len = env_end - env_start;
			if (len > buflen - res)
				len = buflen - res;
			res += access_process_vm(task, env_start,
						 buffer+res, len,
						 FOLL_FORCE);
			res = strnlen(buffer, res);
		}
	}
out_mm:
	mmput(mm);
out:
	return res;
}

int __weak memcmp_pages(struct page *page1, struct page *page2)
{
	char *addr1, *addr2;
	int ret;

	addr1 = kmap_atomic(page1);
	addr2 = kmap_atomic(page2);
	ret = memcmp(addr1, addr2, PAGE_SIZE);
	kunmap_atomic(addr2);
	kunmap_atomic(addr1);
	return ret;
}

#ifdef CONFIG_PRINTK
/**
 * mem_dump_obj - Print available provenance information
 * @object: object for which to find provenance information.
 *
 * This function uses pr_cont(), so that the caller is expected to have
 * printed out whatever preamble is appropriate.  The provenance information
 * depends on the type of object and on how much debugging is enabled.
 * For example, for a slab-cache object, the slab name is printed, and,
 * if available, the return address and stack trace from the allocation
 * and last free path of that object.
 */
void mem_dump_obj(void *object)
{
	const char *type;

	if (kmem_valid_obj(object)) {
		kmem_dump_obj(object);
		return;
	}

	if (vmalloc_dump_obj(object))
		return;

	if (virt_addr_valid(object))
		type = "non-slab/vmalloc memory";
	else if (object == NULL)
		type = "NULL pointer";
	else if (object == ZERO_SIZE_PTR)
		type = "zero-size pointer";
	else
		type = "non-paged memory";

	pr_cont(" %s\n", type);
}
EXPORT_SYMBOL_GPL(mem_dump_obj);
#endif

/*
 * A driver might set a page logically offline -- PageOffline() -- and
 * turn the page inaccessible in the hypervisor; after that, access to page
 * content can be fatal.
 *
 * Some special PFN walkers -- i.e., /proc/kcore -- read content of random
 * pages after checking PageOffline(); however, these PFN walkers can race
 * with drivers that set PageOffline().
 *
 * page_offline_freeze()/page_offline_thaw() allows for a subsystem to
 * synchronize with such drivers, achieving that a page cannot be set
 * PageOffline() while frozen.
 *
 * page_offline_begin()/page_offline_end() is used by drivers that care about
 * such races when setting a page PageOffline().
 */
static DECLARE_RWSEM(page_offline_rwsem);

void page_offline_freeze(void)
{
	down_read(&page_offline_rwsem);
}

void page_offline_thaw(void)
{
	up_read(&page_offline_rwsem);
}

void page_offline_begin(void)
{
	down_write(&page_offline_rwsem);
}
EXPORT_SYMBOL(page_offline_begin);

void page_offline_end(void)
{
	up_write(&page_offline_rwsem);
}
<<<<<<< HEAD
EXPORT_SYMBOL(page_offline_end);
=======
EXPORT_SYMBOL(page_offline_end);

#ifndef ARCH_IMPLEMENTS_FLUSH_DCACHE_FOLIO
void flush_dcache_folio(struct folio *folio)
{
	long i, nr = folio_nr_pages(folio);

	for (i = 0; i < nr; i++)
		flush_dcache_page(folio_page(folio, i));
}
EXPORT_SYMBOL(flush_dcache_folio);
#endif
>>>>>>> df0cc57e
<|MERGE_RESOLUTION|>--- conflicted
+++ resolved
@@ -640,24 +640,6 @@
 EXPORT_SYMBOL(kvfree_sensitive);
 
 void *kvrealloc(const void *p, size_t oldsize, size_t newsize, gfp_t flags)
-<<<<<<< HEAD
-{
-	void *newp;
-
-	if (oldsize >= newsize)
-		return (void *)p;
-	newp = kvmalloc(newsize, flags);
-	if (!newp)
-		return NULL;
-	memcpy(newp, p, oldsize);
-	kvfree(p);
-	return newp;
-}
-EXPORT_SYMBOL(kvrealloc);
-
-static inline void *__page_rmapping(struct page *page)
-=======
->>>>>>> df0cc57e
 {
 	void *newp;
 
@@ -765,15 +747,6 @@
 }
 EXPORT_SYMBOL_GPL(__page_mapcount);
 
-<<<<<<< HEAD
-void copy_huge_page(struct page *dst, struct page *src)
-{
-	unsigned i, nr = compound_nr(src);
-
-	for (i = 0; i < nr; i++) {
-		cond_resched();
-		copy_highpage(nth_page(dst, i), nth_page(src, i));
-=======
 /**
  * folio_copy - Copy the contents of one folio to another.
  * @dst: Folio to copy to.
@@ -794,7 +767,6 @@
 		if (++i == nr)
 			break;
 		cond_resched();
->>>>>>> df0cc57e
 	}
 }
 
@@ -1116,9 +1088,6 @@
 {
 	up_write(&page_offline_rwsem);
 }
-<<<<<<< HEAD
-EXPORT_SYMBOL(page_offline_end);
-=======
 EXPORT_SYMBOL(page_offline_end);
 
 #ifndef ARCH_IMPLEMENTS_FLUSH_DCACHE_FOLIO
@@ -1130,5 +1099,4 @@
 		flush_dcache_page(folio_page(folio, i));
 }
 EXPORT_SYMBOL(flush_dcache_folio);
-#endif
->>>>>>> df0cc57e
+#endif