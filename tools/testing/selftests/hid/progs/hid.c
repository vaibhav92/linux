--- conflicted
+++ resolved
@@ -455,11 +455,7 @@
 	__type(value, struct elem);
 } hmap SEC(".maps");
 
-<<<<<<< HEAD
-static int wq_cb_sleepable(void *map, int *key, struct bpf_wq *work)
-=======
 static int wq_cb_sleepable(void *map, int *key, void *work)
->>>>>>> 9cacb32a
 {
 	__u8 buf[9] = {2, 3, 4, 5, 6, 7, 8, 9, 10};
 	struct hid_bpf_ctx *hid_ctx;
