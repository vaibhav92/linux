menu "printk and dmesg options"

config PRINTK_TIME
	bool "Show timing information on printks"
	depends on PRINTK
	help
	  Selecting this option causes time stamps of the printk()
	  messages to be added to the output of the syslog() system
	  call and at the console.

	  The timestamp is always recorded internally, and exported
	  to /dev/kmsg. This flag just specifies if the timestamp should
	  be included, not that the timestamp is recorded.

	  The behavior is also controlled by the kernel command line
	  parameter printk.time=1. See Documentation/admin-guide/kernel-parameters.rst

config CONSOLE_LOGLEVEL_DEFAULT
	int "Default console loglevel (1-15)"
	range 1 15
	default "7"
	help
	  Default loglevel to determine what will be printed on the console.

	  Setting a default here is equivalent to passing in loglevel=<x> in
	  the kernel bootargs. loglevel=<x> continues to override whatever
	  value is specified here as well.

	  Note: This does not affect the log level of un-prefixed printk()
	  usage in the kernel. That is controlled by the MESSAGE_LOGLEVEL_DEFAULT
	  option.

config MESSAGE_LOGLEVEL_DEFAULT
	int "Default message log level (1-7)"
	range 1 7
	default "4"
	help
	  Default log level for printk statements with no specified priority.

	  This was hard-coded to KERN_WARNING since at least 2.6.10 but folks
	  that are auditing their logs closely may want to set it to a lower
	  priority.

	  Note: This does not affect what message level gets printed on the console
	  by default. To change that, use loglevel=<x> in the kernel bootargs,
	  or pick a different CONSOLE_LOGLEVEL_DEFAULT configuration value.

config BOOT_PRINTK_DELAY
	bool "Delay each boot printk message by N milliseconds"
	depends on DEBUG_KERNEL && PRINTK && GENERIC_CALIBRATE_DELAY
	help
	  This build option allows you to read kernel boot messages
	  by inserting a short delay after each one.  The delay is
	  specified in milliseconds on the kernel command line,
	  using "boot_delay=N".

	  It is likely that you would also need to use "lpj=M" to preset
	  the "loops per jiffie" value.
	  See a previous boot log for the "lpj" value to use for your
	  system, and then set "lpj=M" before setting "boot_delay=N".
	  NOTE:  Using this option may adversely affect SMP systems.
	  I.e., processors other than the first one may not boot up.
	  BOOT_PRINTK_DELAY also may cause LOCKUP_DETECTOR to detect
	  what it believes to be lockup conditions.

config DYNAMIC_DEBUG
	bool "Enable dynamic printk() support"
	default n
	depends on PRINTK
	depends on DEBUG_FS
	help

	  Compiles debug level messages into the kernel, which would not
	  otherwise be available at runtime. These messages can then be
	  enabled/disabled based on various levels of scope - per source file,
	  function, module, format string, and line number. This mechanism
	  implicitly compiles in all pr_debug() and dev_dbg() calls, which
	  enlarges the kernel text size by about 2%.

	  If a source file is compiled with DEBUG flag set, any
	  pr_debug() calls in it are enabled by default, but can be
	  disabled at runtime as below.  Note that DEBUG flag is
	  turned on by many CONFIG_*DEBUG* options.

	  Usage:

	  Dynamic debugging is controlled via the 'dynamic_debug/control' file,
	  which is contained in the 'debugfs' filesystem. Thus, the debugfs
	  filesystem must first be mounted before making use of this feature.
	  We refer the control file as: <debugfs>/dynamic_debug/control. This
	  file contains a list of the debug statements that can be enabled. The
	  format for each line of the file is:

		filename:lineno [module]function flags format

	  filename : source file of the debug statement
	  lineno : line number of the debug statement
	  module : module that contains the debug statement
	  function : function that contains the debug statement
          flags : '=p' means the line is turned 'on' for printing
          format : the format used for the debug statement

	  From a live system:

		nullarbor:~ # cat <debugfs>/dynamic_debug/control
		# filename:lineno [module]function flags format
		fs/aio.c:222 [aio]__put_ioctx =_ "__put_ioctx:\040freeing\040%p\012"
		fs/aio.c:248 [aio]ioctx_alloc =_ "ENOMEM:\040nr_events\040too\040high\012"
		fs/aio.c:1770 [aio]sys_io_cancel =_ "calling\040cancel\012"

	  Example usage:

		// enable the message at line 1603 of file svcsock.c
		nullarbor:~ # echo -n 'file svcsock.c line 1603 +p' >
						<debugfs>/dynamic_debug/control

		// enable all the messages in file svcsock.c
		nullarbor:~ # echo -n 'file svcsock.c +p' >
						<debugfs>/dynamic_debug/control

		// enable all the messages in the NFS server module
		nullarbor:~ # echo -n 'module nfsd +p' >
						<debugfs>/dynamic_debug/control

		// enable all 12 messages in the function svc_process()
		nullarbor:~ # echo -n 'func svc_process +p' >
						<debugfs>/dynamic_debug/control

		// disable all 12 messages in the function svc_process()
		nullarbor:~ # echo -n 'func svc_process -p' >
						<debugfs>/dynamic_debug/control

	  See Documentation/admin-guide/dynamic-debug-howto.rst for additional
	  information.

endmenu # "printk and dmesg options"

menu "Compile-time checks and compiler options"

config DEBUG_INFO
	bool "Compile the kernel with debug info"
	depends on DEBUG_KERNEL && !COMPILE_TEST
	help
          If you say Y here the resulting kernel image will include
	  debugging info resulting in a larger kernel image.
	  This adds debug symbols to the kernel and modules (gcc -g), and
	  is needed if you intend to use kernel crashdump or binary object
	  tools like crash, kgdb, LKCD, gdb, etc on the kernel.
	  Say Y here only if you plan to debug the kernel.

	  If unsure, say N.

config DEBUG_INFO_REDUCED
	bool "Reduce debugging information"
	depends on DEBUG_INFO
	help
	  If you say Y here gcc is instructed to generate less debugging
	  information for structure types. This means that tools that
	  need full debugging information (like kgdb or systemtap) won't
	  be happy. But if you merely need debugging information to
	  resolve line numbers there is no loss. Advantage is that
	  build directory object sizes shrink dramatically over a full
	  DEBUG_INFO build and compile times are reduced too.
	  Only works with newer gcc versions.

config DEBUG_INFO_SPLIT
	bool "Produce split debuginfo in .dwo files"
	depends on DEBUG_INFO
	help
	  Generate debug info into separate .dwo files. This significantly
	  reduces the build directory size for builds with DEBUG_INFO,
	  because it stores the information only once on disk in .dwo
	  files instead of multiple times in object files and executables.
	  In addition the debug information is also compressed.

	  Requires recent gcc (4.7+) and recent gdb/binutils.
	  Any tool that packages or reads debug information would need
	  to know about the .dwo files and include them.
	  Incompatible with older versions of ccache.

config DEBUG_INFO_DWARF4
	bool "Generate dwarf4 debuginfo"
	depends on DEBUG_INFO
	help
	  Generate dwarf4 debug info. This requires recent versions
	  of gcc and gdb. It makes the debug information larger.
	  But it significantly improves the success of resolving
	  variables in gdb on optimized code.

config GDB_SCRIPTS
	bool "Provide GDB scripts for kernel debugging"
	depends on DEBUG_INFO
	help
	  This creates the required links to GDB helper scripts in the
	  build directory. If you load vmlinux into gdb, the helper
	  scripts will be automatically imported by gdb as well, and
	  additional functions are available to analyze a Linux kernel
	  instance. See Documentation/dev-tools/gdb-kernel-debugging.rst
	  for further details.

config ENABLE_WARN_DEPRECATED
	bool "Enable __deprecated logic"
	default y
	help
	  Enable the __deprecated logic in the kernel build.
	  Disable this to suppress the "warning: 'foo' is deprecated
	  (declared at kernel/power/somefile.c:1234)" messages.

config ENABLE_MUST_CHECK
	bool "Enable __must_check logic"
	default y
	help
	  Enable the __must_check logic in the kernel build.  Disable this to
	  suppress the "warning: ignoring return value of 'foo', declared with
	  attribute warn_unused_result" messages.

config FRAME_WARN
	int "Warn for stack frames larger than (needs gcc 4.4)"
	range 0 8192
	default 3072 if KASAN_EXTRA
	default 2048 if GCC_PLUGIN_LATENT_ENTROPY
	default 1280 if (!64BIT && PARISC)
	default 1024 if (!64BIT && !PARISC)
	default 2048 if 64BIT
	help
	  Tell gcc to warn at build time for stack frames larger than this.
	  Setting this too low will cause a lot of warnings.
	  Setting it to 0 disables the warning.
	  Requires gcc 4.4

config STRIP_ASM_SYMS
	bool "Strip assembler-generated symbols during link"
	default n
	help
	  Strip internal assembler-generated symbols during a link (symbols
	  that look like '.Lxxx') so they don't pollute the output of
	  get_wchan() and suchlike.

config READABLE_ASM
        bool "Generate readable assembler code"
        depends on DEBUG_KERNEL
        help
          Disable some compiler optimizations that tend to generate human unreadable
          assembler output. This may make the kernel slightly slower, but it helps
          to keep kernel developers who have to stare a lot at assembler listings
          sane.

config UNUSED_SYMBOLS
	bool "Enable unused/obsolete exported symbols"
	default y if X86
	help
	  Unused but exported symbols make the kernel needlessly bigger.  For
	  that reason most of these unused exports will soon be removed.  This
	  option is provided temporarily to provide a transition period in case
	  some external kernel module needs one of these symbols anyway. If you
	  encounter such a case in your module, consider if you are actually
	  using the right API.  (rationale: since nobody in the kernel is using
	  this in a module, there is a pretty good chance it's actually the
	  wrong interface to use).  If you really need the symbol, please send a
	  mail to the linux kernel mailing list mentioning the symbol and why
	  you really need it, and what the merge plan to the mainline kernel for
	  your module is.

config PAGE_OWNER
	bool "Track page owner"
	depends on DEBUG_KERNEL && STACKTRACE_SUPPORT
	select DEBUG_FS
	select STACKTRACE
	select STACKDEPOT
	select PAGE_EXTENSION
	help
	  This keeps track of what call chain is the owner of a page, may
	  help to find bare alloc_page(s) leaks. Even if you include this
	  feature on your build, it is disabled in default. You should pass
	  "page_owner=on" to boot parameter in order to enable it. Eats
	  a fair amount of memory if enabled. See tools/vm/page_owner_sort.c
	  for user-space helper.

	  If unsure, say N.

config DEBUG_FS
	bool "Debug Filesystem"
	help
	  debugfs is a virtual file system that kernel developers use to put
	  debugging files into.  Enable this option to be able to read and
	  write to these files.

	  For detailed documentation on the debugfs API, see
	  Documentation/filesystems/.

	  If unsure, say N.

config HEADERS_CHECK
	bool "Run 'make headers_check' when building vmlinux"
	depends on !UML
	help
	  This option will extract the user-visible kernel headers whenever
	  building the kernel, and will run basic sanity checks on them to
	  ensure that exported files do not attempt to include files which
	  were not exported, etc.

	  If you're making modifications to header files which are
	  relevant for userspace, say 'Y', and check the headers
	  exported to $(INSTALL_HDR_PATH) (usually 'usr/include' in
	  your build tree), to make sure they're suitable.

config DEBUG_SECTION_MISMATCH
	bool "Enable full Section mismatch analysis"
	help
	  The section mismatch analysis checks if there are illegal
	  references from one section to another section.
	  During linktime or runtime, some sections are dropped;
	  any use of code/data previously in these sections would
	  most likely result in an oops.
	  In the code, functions and variables are annotated with
	  __init,, etc. (see the full list in include/linux/init.h),
	  which results in the code/data being placed in specific sections.
	  The section mismatch analysis is always performed after a full
	  kernel build, and enabling this option causes the following
	  additional steps to occur:
	  - Add the option -fno-inline-functions-called-once to gcc commands.
	    When inlining a function annotated with __init in a non-init
	    function, we would lose the section information and thus
	    the analysis would not catch the illegal reference.
	    This option tells gcc to inline less (but it does result in
	    a larger kernel).
	  - Run the section mismatch analysis for each module/built-in.o file.
	    When we run the section mismatch analysis on vmlinux.o, we
	    lose valuable information about where the mismatch was
	    introduced.
	    Running the analysis for each module/built-in.o file
	    tells where the mismatch happens much closer to the
	    source. The drawback is that the same mismatch is
	    reported at least twice.
	  - Enable verbose reporting from modpost in order to help resolve
	    the section mismatches that are reported.

config SECTION_MISMATCH_WARN_ONLY
	bool "Make section mismatch errors non-fatal"
	default y
	help
	  If you say N here, the build process will fail if there are any
	  section mismatch, instead of just throwing warnings.

	  If unsure, say Y.

#
# Select this config option from the architecture Kconfig, if it
# is preferred to always offer frame pointers as a config
# option on the architecture (regardless of KERNEL_DEBUG):
#
config ARCH_WANT_FRAME_POINTERS
	bool

config FRAME_POINTER
	bool "Compile the kernel with frame pointers"
	depends on DEBUG_KERNEL && (M68K || UML || SUPERH) || ARCH_WANT_FRAME_POINTERS
	default y if (DEBUG_INFO && UML) || ARCH_WANT_FRAME_POINTERS
	help
	  If you say Y here the resulting kernel image will be slightly
	  larger and slower, but it gives very useful debugging information
	  in case of kernel bugs. (precise oopses/stacktraces/warnings)

config STACK_VALIDATION
	bool "Compile-time stack metadata validation"
	depends on HAVE_STACK_VALIDATION
	default n
	help
	  Add compile-time checks to validate stack metadata, including frame
	  pointers (if CONFIG_FRAME_POINTER is enabled).  This helps ensure
	  that runtime stack traces are more reliable.

	  This is also a prerequisite for generation of ORC unwind data, which
	  is needed for CONFIG_UNWINDER_ORC.

	  For more information, see
	  tools/objtool/Documentation/stack-validation.txt.

config DEBUG_FORCE_WEAK_PER_CPU
	bool "Force weak per-cpu definitions"
	depends on DEBUG_KERNEL
	help
	  s390 and alpha require percpu variables in modules to be
	  defined weak to work around addressing range issue which
	  puts the following two restrictions on percpu variable
	  definitions.

	  1. percpu symbols must be unique whether static or not
	  2. percpu variables can't be defined inside a function

	  To ensure that generic code follows the above rules, this
	  option forces all percpu variables to be defined as weak.

endmenu # "Compiler options"

config MAGIC_SYSRQ
	bool "Magic SysRq key"
	depends on !UML
	help
	  If you say Y here, you will have some control over the system even
	  if the system crashes for example during kernel debugging (e.g., you
	  will be able to flush the buffer cache to disk, reboot the system
	  immediately or dump some status information). This is accomplished
	  by pressing various keys while holding SysRq (Alt+PrintScreen). It
	  also works on a serial console (on PC hardware at least), if you
	  send a BREAK and then within 5 seconds a command keypress. The
	  keys are documented in <file:Documentation/admin-guide/sysrq.rst>.
	  Don't say Y unless you really know what this hack does.

config MAGIC_SYSRQ_DEFAULT_ENABLE
	hex "Enable magic SysRq key functions by default"
	depends on MAGIC_SYSRQ
	default 0x1
	help
	  Specifies which SysRq key functions are enabled by default.
	  This may be set to 1 or 0 to enable or disable them all, or
	  to a bitmask as described in Documentation/admin-guide/sysrq.rst.

config MAGIC_SYSRQ_SERIAL
	bool "Enable magic SysRq key over serial"
	depends on MAGIC_SYSRQ
	default y
	help
	  Many embedded boards have a disconnected TTL level serial which can
	  generate some garbage that can lead to spurious false sysrq detects.
	  This option allows you to decide whether you want to enable the
	  magic SysRq key.

config DEBUG_KERNEL
	bool "Kernel debugging"
	help
	  Say Y here if you are developing drivers or trying to debug and
	  identify kernel problems.

menu "Memory Debugging"

source mm/Kconfig.debug

config DEBUG_OBJECTS
	bool "Debug object operations"
	depends on DEBUG_KERNEL
	help
	  If you say Y here, additional code will be inserted into the
	  kernel to track the life time of various objects and validate
	  the operations on those objects.

config DEBUG_OBJECTS_SELFTEST
	bool "Debug objects selftest"
	depends on DEBUG_OBJECTS
	help
	  This enables the selftest of the object debug code.

config DEBUG_OBJECTS_FREE
	bool "Debug objects in freed memory"
	depends on DEBUG_OBJECTS
	help
	  This enables checks whether a k/v free operation frees an area
	  which contains an object which has not been deactivated
	  properly. This can make kmalloc/kfree-intensive workloads
	  much slower.

config DEBUG_OBJECTS_TIMERS
	bool "Debug timer objects"
	depends on DEBUG_OBJECTS
	help
	  If you say Y here, additional code will be inserted into the
	  timer routines to track the life time of timer objects and
	  validate the timer operations.

config DEBUG_OBJECTS_WORK
	bool "Debug work objects"
	depends on DEBUG_OBJECTS
	help
	  If you say Y here, additional code will be inserted into the
	  work queue routines to track the life time of work objects and
	  validate the work operations.

config DEBUG_OBJECTS_RCU_HEAD
	bool "Debug RCU callbacks objects"
	depends on DEBUG_OBJECTS
	help
	  Enable this to turn on debugging of RCU list heads (call_rcu() usage).

config DEBUG_OBJECTS_PERCPU_COUNTER
	bool "Debug percpu counter objects"
	depends on DEBUG_OBJECTS
	help
	  If you say Y here, additional code will be inserted into the
	  percpu counter routines to track the life time of percpu counter
	  objects and validate the percpu counter operations.

config DEBUG_OBJECTS_ENABLE_DEFAULT
	int "debug_objects bootup default value (0-1)"
        range 0 1
        default "1"
        depends on DEBUG_OBJECTS
        help
          Debug objects boot parameter default value

config DEBUG_SLAB
	bool "Debug slab memory allocations"
	depends on DEBUG_KERNEL && SLAB
	help
	  Say Y here to have the kernel do limited verification on memory
	  allocation as well as poisoning memory on free to catch use of freed
	  memory. This can make kmalloc/kfree-intensive workloads much slower.

config DEBUG_SLAB_LEAK
	bool "Memory leak debugging"
	depends on DEBUG_SLAB

config SLUB_DEBUG_ON
	bool "SLUB debugging on by default"
	depends on SLUB && SLUB_DEBUG
	default n
	help
	  Boot with debugging on by default. SLUB boots by default with
	  the runtime debug capabilities switched off. Enabling this is
	  equivalent to specifying the "slub_debug" parameter on boot.
	  There is no support for more fine grained debug control like
	  possible with slub_debug=xxx. SLUB debugging may be switched
	  off in a kernel built with CONFIG_SLUB_DEBUG_ON by specifying
	  "slub_debug=-".

config SLUB_STATS
	default n
	bool "Enable SLUB performance statistics"
	depends on SLUB && SYSFS
	help
	  SLUB statistics are useful to debug SLUBs allocation behavior in
	  order find ways to optimize the allocator. This should never be
	  enabled for production use since keeping statistics slows down
	  the allocator by a few percentage points. The slabinfo command
	  supports the determination of the most active slabs to figure
	  out which slabs are relevant to a particular load.
	  Try running: slabinfo -DA

config HAVE_DEBUG_KMEMLEAK
	bool

config DEBUG_KMEMLEAK
	bool "Kernel memory leak detector"
	depends on DEBUG_KERNEL && HAVE_DEBUG_KMEMLEAK
	select DEBUG_FS
	select STACKTRACE if STACKTRACE_SUPPORT
	select KALLSYMS
	select CRC32
	help
	  Say Y here if you want to enable the memory leak
	  detector. The memory allocation/freeing is traced in a way
	  similar to the Boehm's conservative garbage collector, the
	  difference being that the orphan objects are not freed but
	  only shown in /sys/kernel/debug/kmemleak. Enabling this
	  feature will introduce an overhead to memory
	  allocations. See Documentation/dev-tools/kmemleak.rst for more
	  details.

	  Enabling DEBUG_SLAB or SLUB_DEBUG may increase the chances
	  of finding leaks due to the slab objects poisoning.

	  In order to access the kmemleak file, debugfs needs to be
	  mounted (usually at /sys/kernel/debug).

config DEBUG_KMEMLEAK_EARLY_LOG_SIZE
	int "Maximum kmemleak early log entries"
	depends on DEBUG_KMEMLEAK
	range 200 40000
	default 400
	help
	  Kmemleak must track all the memory allocations to avoid
	  reporting false positives. Since memory may be allocated or
	  freed before kmemleak is initialised, an early log buffer is
	  used to store these actions. If kmemleak reports "early log
	  buffer exceeded", please increase this value.

config DEBUG_KMEMLEAK_TEST
	tristate "Simple test for the kernel memory leak detector"
	depends on DEBUG_KMEMLEAK && m
	help
	  This option enables a module that explicitly leaks memory.

	  If unsure, say N.

config DEBUG_KMEMLEAK_DEFAULT_OFF
	bool "Default kmemleak to off"
	depends on DEBUG_KMEMLEAK
	help
	  Say Y here to disable kmemleak by default. It can then be enabled
	  on the command line via kmemleak=on.

config DEBUG_STACK_USAGE
	bool "Stack utilization instrumentation"
	depends on DEBUG_KERNEL && !IA64
	help
	  Enables the display of the minimum amount of free stack which each
	  task has ever had available in the sysrq-T and sysrq-P debug output.

	  This option will slow down process creation somewhat.

config DEBUG_VM
	bool "Debug VM"
	depends on DEBUG_KERNEL
	help
	  Enable this to turn on extended checks in the virtual-memory system
          that may impact performance.

	  If unsure, say N.

config DEBUG_VM_VMACACHE
	bool "Debug VMA caching"
	depends on DEBUG_VM
	help
	  Enable this to turn on VMA caching debug information. Doing so
	  can cause significant overhead, so only enable it in non-production
	  environments.

	  If unsure, say N.

config DEBUG_VM_RB
	bool "Debug VM red-black trees"
	depends on DEBUG_VM
	help
	  Enable VM red-black tree debugging information and extra validations.

	  If unsure, say N.

config DEBUG_VM_PGFLAGS
	bool "Debug page-flags operations"
	depends on DEBUG_VM
	help
	  Enables extra validation on page flags operations.

	  If unsure, say N.

config ARCH_HAS_DEBUG_VIRTUAL
	bool

config DEBUG_VIRTUAL
	bool "Debug VM translations"
	depends on DEBUG_KERNEL && ARCH_HAS_DEBUG_VIRTUAL
	help
	  Enable some costly sanity checks in virtual to page code. This can
	  catch mistakes with virt_to_page() and friends.

	  If unsure, say N.

config DEBUG_NOMMU_REGIONS
	bool "Debug the global anon/private NOMMU mapping region tree"
	depends on DEBUG_KERNEL && !MMU
	help
	  This option causes the global tree of anonymous and private mapping
	  regions to be regularly checked for invalid topology.

config DEBUG_MEMORY_INIT
	bool "Debug memory initialisation" if EXPERT
	default !EXPERT
	help
	  Enable this for additional checks during memory initialisation.
	  The sanity checks verify aspects of the VM such as the memory model
	  and other information provided by the architecture. Verbose
	  information will be printed at KERN_DEBUG loglevel depending
	  on the mminit_loglevel= command-line option.

	  If unsure, say Y

config MEMORY_NOTIFIER_ERROR_INJECT
	tristate "Memory hotplug notifier error injection module"
	depends on MEMORY_HOTPLUG_SPARSE && NOTIFIER_ERROR_INJECTION
	help
	  This option provides the ability to inject artificial errors to
	  memory hotplug notifier chain callbacks.  It is controlled through
	  debugfs interface under /sys/kernel/debug/notifier-error-inject/memory

	  If the notifier call chain should be failed with some events
	  notified, write the error code to "actions/<notifier event>/error".

	  Example: Inject memory hotplug offline error (-12 == -ENOMEM)

	  # cd /sys/kernel/debug/notifier-error-inject/memory
	  # echo -12 > actions/MEM_GOING_OFFLINE/error
	  # echo offline > /sys/devices/system/memory/memoryXXX/state
	  bash: echo: write error: Cannot allocate memory

	  To compile this code as a module, choose M here: the module will
	  be called memory-notifier-error-inject.

	  If unsure, say N.

config DEBUG_PER_CPU_MAPS
	bool "Debug access to per_cpu maps"
	depends on DEBUG_KERNEL
	depends on SMP
	help
	  Say Y to verify that the per_cpu map being accessed has
	  been set up. This adds a fair amount of code to kernel memory
	  and decreases performance.

	  Say N if unsure.

config DEBUG_HIGHMEM
	bool "Highmem debugging"
	depends on DEBUG_KERNEL && HIGHMEM
	help
	  This option enables additional error checking for high memory
	  systems.  Disable for production systems.

config HAVE_DEBUG_STACKOVERFLOW
	bool

config DEBUG_STACKOVERFLOW
	bool "Check for stack overflows"
	depends on DEBUG_KERNEL && HAVE_DEBUG_STACKOVERFLOW
	---help---
	  Say Y here if you want to check for overflows of kernel, IRQ
	  and exception stacks (if your architecture uses them). This
	  option will show detailed messages if free stack space drops
	  below a certain limit.

	  These kinds of bugs usually occur when call-chains in the
	  kernel get too deep, especially when interrupts are
	  involved.

	  Use this in cases where you see apparently random memory
	  corruption, especially if it appears in 'struct thread_info'

	  If in doubt, say "N".

source "lib/Kconfig.kasan"

endmenu # "Memory Debugging"

config ARCH_HAS_KCOV
	bool
	help
	  KCOV does not have any arch-specific code, but currently it is enabled
	  only for x86_64. KCOV requires testing on other archs, and most likely
	  disabling of instrumentation for some early boot code.

config KCOV
	bool "Code coverage for fuzzing"
	depends on ARCH_HAS_KCOV
	select DEBUG_FS
	select GCC_PLUGINS if !COMPILE_TEST
	select GCC_PLUGIN_SANCOV if !COMPILE_TEST
	help
	  KCOV exposes kernel code coverage information in a form suitable
	  for coverage-guided fuzzing (randomized testing).

	  If RANDOMIZE_BASE is enabled, PC values will not be stable across
	  different machines and across reboots. If you need stable PC values,
	  disable RANDOMIZE_BASE.

	  For more details, see Documentation/dev-tools/kcov.rst.

config KCOV_ENABLE_COMPARISONS
	bool "Enable comparison operands collection by KCOV"
	depends on KCOV
	default n
	help
	  KCOV also exposes operands of every comparison in the instrumented
	  code along with operand sizes and PCs of the comparison instructions.
	  These operands can be used by fuzzing engines to improve the quality
	  of fuzzing coverage.

config KCOV_INSTRUMENT_ALL
	bool "Instrument all code by default"
	depends on KCOV
	default y if KCOV
	help
	  If you are doing generic system call fuzzing (like e.g. syzkaller),
	  then you will want to instrument the whole kernel and you should
	  say y here. If you are doing more targeted fuzzing (like e.g.
	  filesystem fuzzing with AFL) then you will want to enable coverage
	  for more specific subsets of files, and should say n here.

config DEBUG_SHIRQ
	bool "Debug shared IRQ handlers"
	depends on DEBUG_KERNEL
	help
	  Enable this to generate a spurious interrupt as soon as a shared
	  interrupt handler is registered, and just before one is deregistered.
	  Drivers ought to be able to handle interrupts coming in at those
	  points; some don't and need to be caught.

menu "Debug Lockups and Hangs"

config LOCKUP_DETECTOR
	bool

config SOFTLOCKUP_DETECTOR
	bool "Detect Soft Lockups"
	depends on DEBUG_KERNEL && !S390
	select LOCKUP_DETECTOR
	help
	  Say Y here to enable the kernel to act as a watchdog to detect
	  soft lockups.

	  Softlockups are bugs that cause the kernel to loop in kernel
	  mode for more than 20 seconds, without giving other tasks a
	  chance to run.  The current stack trace is displayed upon
	  detection and the system will stay locked up.

config HARDLOCKUP_DETECTOR_PERF
	bool
	select SOFTLOCKUP_DETECTOR

#
# Enables a timestamp based low pass filter to compensate for perf based
# hard lockup detection which runs too fast due to turbo modes.
#
config HARDLOCKUP_CHECK_TIMESTAMP
	bool

#
# arch/ can define HAVE_HARDLOCKUP_DETECTOR_ARCH to provide their own hard
# lockup detector rather than the perf based detector.
#
config HARDLOCKUP_DETECTOR
	bool "Detect Hard Lockups"
	depends on DEBUG_KERNEL && !S390
	depends on HAVE_HARDLOCKUP_DETECTOR_PERF || HAVE_HARDLOCKUP_DETECTOR_ARCH
	select LOCKUP_DETECTOR
	select HARDLOCKUP_DETECTOR_PERF if HAVE_HARDLOCKUP_DETECTOR_PERF
	select HARDLOCKUP_DETECTOR_ARCH if HAVE_HARDLOCKUP_DETECTOR_ARCH
	help
	  Say Y here to enable the kernel to act as a watchdog to detect
	  hard lockups.

	  Hardlockups are bugs that cause the CPU to loop in kernel mode
	  for more than 10 seconds, without letting other interrupts have a
	  chance to run.  The current stack trace is displayed upon detection
	  and the system will stay locked up.

config BOOTPARAM_HARDLOCKUP_PANIC
	bool "Panic (Reboot) On Hard Lockups"
	depends on HARDLOCKUP_DETECTOR
	help
	  Say Y here to enable the kernel to panic on "hard lockups",
	  which are bugs that cause the kernel to loop in kernel
	  mode with interrupts disabled for more than 10 seconds (configurable
	  using the watchdog_thresh sysctl).

	  Say N if unsure.

config BOOTPARAM_HARDLOCKUP_PANIC_VALUE
	int
	depends on HARDLOCKUP_DETECTOR
	range 0 1
	default 0 if !BOOTPARAM_HARDLOCKUP_PANIC
	default 1 if BOOTPARAM_HARDLOCKUP_PANIC

config BOOTPARAM_SOFTLOCKUP_PANIC
	bool "Panic (Reboot) On Soft Lockups"
	depends on SOFTLOCKUP_DETECTOR
	help
	  Say Y here to enable the kernel to panic on "soft lockups",
	  which are bugs that cause the kernel to loop in kernel
	  mode for more than 20 seconds (configurable using the watchdog_thresh
	  sysctl), without giving other tasks a chance to run.

	  The panic can be used in combination with panic_timeout,
	  to cause the system to reboot automatically after a
	  lockup has been detected. This feature is useful for
	  high-availability systems that have uptime guarantees and
	  where a lockup must be resolved ASAP.

	  Say N if unsure.

config BOOTPARAM_SOFTLOCKUP_PANIC_VALUE
	int
	depends on SOFTLOCKUP_DETECTOR
	range 0 1
	default 0 if !BOOTPARAM_SOFTLOCKUP_PANIC
	default 1 if BOOTPARAM_SOFTLOCKUP_PANIC

config DETECT_HUNG_TASK
	bool "Detect Hung Tasks"
	depends on DEBUG_KERNEL
	default SOFTLOCKUP_DETECTOR
	help
	  Say Y here to enable the kernel to detect "hung tasks",
	  which are bugs that cause the task to be stuck in
	  uninterruptible "D" state indefinitely.

	  When a hung task is detected, the kernel will print the
	  current stack trace (which you should report), but the
	  task will stay in uninterruptible state. If lockdep is
	  enabled then all held locks will also be reported. This
	  feature has negligible overhead.

config DEFAULT_HUNG_TASK_TIMEOUT
	int "Default timeout for hung task detection (in seconds)"
	depends on DETECT_HUNG_TASK
	default 120
	help
	  This option controls the default timeout (in seconds) used
	  to determine when a task has become non-responsive and should
	  be considered hung.

	  It can be adjusted at runtime via the kernel.hung_task_timeout_secs
	  sysctl or by writing a value to
	  /proc/sys/kernel/hung_task_timeout_secs.

	  A timeout of 0 disables the check.  The default is two minutes.
	  Keeping the default should be fine in most cases.

config BOOTPARAM_HUNG_TASK_PANIC
	bool "Panic (Reboot) On Hung Tasks"
	depends on DETECT_HUNG_TASK
	help
	  Say Y here to enable the kernel to panic on "hung tasks",
	  which are bugs that cause the kernel to leave a task stuck
	  in uninterruptible "D" state.

	  The panic can be used in combination with panic_timeout,
	  to cause the system to reboot automatically after a
	  hung task has been detected. This feature is useful for
	  high-availability systems that have uptime guarantees and
	  where a hung tasks must be resolved ASAP.

	  Say N if unsure.

config BOOTPARAM_HUNG_TASK_PANIC_VALUE
	int
	depends on DETECT_HUNG_TASK
	range 0 1
	default 0 if !BOOTPARAM_HUNG_TASK_PANIC
	default 1 if BOOTPARAM_HUNG_TASK_PANIC

config WQ_WATCHDOG
	bool "Detect Workqueue Stalls"
	depends on DEBUG_KERNEL
	help
	  Say Y here to enable stall detection on workqueues.  If a
	  worker pool doesn't make forward progress on a pending work
	  item for over a given amount of time, 30s by default, a
	  warning message is printed along with dump of workqueue
	  state.  This can be configured through kernel parameter
	  "workqueue.watchdog_thresh" and its sysfs counterpart.

endmenu # "Debug lockups and hangs"

config PANIC_ON_OOPS
	bool "Panic on Oops"
	help
	  Say Y here to enable the kernel to panic when it oopses. This
	  has the same effect as setting oops=panic on the kernel command
	  line.

	  This feature is useful to ensure that the kernel does not do
	  anything erroneous after an oops which could result in data
	  corruption or other issues.

	  Say N if unsure.

config PANIC_ON_OOPS_VALUE
	int
	range 0 1
	default 0 if !PANIC_ON_OOPS
	default 1 if PANIC_ON_OOPS

config PANIC_TIMEOUT
	int "panic timeout"
	default 0
	help
	  Set the timeout value (in seconds) until a reboot occurs when the
	  the kernel panics. If n = 0, then we wait forever. A timeout
	  value n > 0 will wait n seconds before rebooting, while a timeout
	  value n < 0 will reboot immediately.

config SCHED_DEBUG
	bool "Collect scheduler debugging info"
	depends on DEBUG_KERNEL && PROC_FS
	default y
	help
	  If you say Y here, the /proc/sched_debug file will be provided
	  that can help debug the scheduler. The runtime overhead of this
	  option is minimal.

config SCHED_INFO
	bool
	default n

config SCHEDSTATS
	bool "Collect scheduler statistics"
	depends on DEBUG_KERNEL && PROC_FS
	select SCHED_INFO
	help
	  If you say Y here, additional code will be inserted into the
	  scheduler and related routines to collect statistics about
	  scheduler behavior and provide them in /proc/schedstat.  These
	  stats may be useful for both tuning and debugging the scheduler
	  If you aren't debugging the scheduler or trying to tune a specific
	  application, you can say N to avoid the very slight overhead
	  this adds.

config SCHED_STACK_END_CHECK
	bool "Detect stack corruption on calls to schedule()"
	depends on DEBUG_KERNEL
	default n
	help
	  This option checks for a stack overrun on calls to schedule().
	  If the stack end location is found to be over written always panic as
	  the content of the corrupted region can no longer be trusted.
	  This is to ensure no erroneous behaviour occurs which could result in
	  data corruption or a sporadic crash at a later stage once the region
	  is examined. The runtime overhead introduced is minimal.

config DEBUG_TIMEKEEPING
	bool "Enable extra timekeeping sanity checking"
	help
	  This option will enable additional timekeeping sanity checks
	  which may be helpful when diagnosing issues where timekeeping
	  problems are suspected.

	  This may include checks in the timekeeping hotpaths, so this
	  option may have a (very small) performance impact to some
	  workloads.

	  If unsure, say N.

config DEBUG_PREEMPT
	bool "Debug preemptible kernel"
	depends on DEBUG_KERNEL && PREEMPT && TRACE_IRQFLAGS_SUPPORT
	default y
	help
	  If you say Y here then the kernel will use a debug variant of the
	  commonly used smp_processor_id() function and will print warnings
	  if kernel code uses it in a preemption-unsafe way. Also, the kernel
	  will detect preemption count underflows.

menu "Lock Debugging (spinlocks, mutexes, etc...)"

config LOCK_DEBUGGING_SUPPORT
	bool
	depends on TRACE_IRQFLAGS_SUPPORT && STACKTRACE_SUPPORT && LOCKDEP_SUPPORT
	default y

config PROVE_LOCKING
	bool "Lock debugging: prove locking correctness"
	depends on DEBUG_KERNEL && LOCK_DEBUGGING_SUPPORT
	select LOCKDEP
	select DEBUG_SPINLOCK
	select DEBUG_MUTEXES
	select DEBUG_RT_MUTEXES if RT_MUTEXES
	select DEBUG_RWSEMS if RWSEM_SPIN_ON_OWNER
	select DEBUG_WW_MUTEX_SLOWPATH
	select DEBUG_LOCK_ALLOC
	select TRACE_IRQFLAGS
	default n
	help
	 This feature enables the kernel to prove that all locking
	 that occurs in the kernel runtime is mathematically
	 correct: that under no circumstance could an arbitrary (and
	 not yet triggered) combination of observed locking
	 sequences (on an arbitrary number of CPUs, running an
	 arbitrary number of tasks and interrupt contexts) cause a
	 deadlock.

	 In short, this feature enables the kernel to report locking
	 related deadlocks before they actually occur.

	 The proof does not depend on how hard and complex a
	 deadlock scenario would be to trigger: how many
	 participant CPUs, tasks and irq-contexts would be needed
	 for it to trigger. The proof also does not depend on
	 timing: if a race and a resulting deadlock is possible
	 theoretically (no matter how unlikely the race scenario
	 is), it will be proven so and will immediately be
	 reported by the kernel (once the event is observed that
	 makes the deadlock theoretically possible).

	 If a deadlock is impossible (i.e. the locking rules, as
	 observed by the kernel, are mathematically correct), the
	 kernel reports nothing.

	 NOTE: this feature can also be enabled for rwlocks, mutexes
	 and rwsems - in which case all dependencies between these
	 different locking variants are observed and mapped too, and
	 the proof of observed correctness is also maintained for an
	 arbitrary combination of these separate locking variants.

	 For more details, see Documentation/locking/lockdep-design.txt.

<<<<<<< HEAD
=======
config LOCKDEP
	bool
	depends on DEBUG_KERNEL && TRACE_IRQFLAGS_SUPPORT && STACKTRACE_SUPPORT && LOCKDEP_SUPPORT
	select STACKTRACE
	select FRAME_POINTER if !MIPS && !PPC && !ARM_UNWIND && !S390 && !MICROBLAZE && !ARC && !X86
	select KALLSYMS
	select KALLSYMS_ALL

config LOCKDEP_SMALL
	bool

>>>>>>> dd3b8c32
config LOCK_STAT
	bool "Lock usage statistics"
	depends on DEBUG_KERNEL && LOCK_DEBUGGING_SUPPORT
	select LOCKDEP
	select DEBUG_SPINLOCK
	select DEBUG_MUTEXES
	select DEBUG_RT_MUTEXES if RT_MUTEXES
	select DEBUG_LOCK_ALLOC
	default n
	help
	 This feature enables tracking lock contention points

	 For more details, see Documentation/locking/lockstat.txt

	 This also enables lock events required by "perf lock",
	 subcommand of perf.
	 If you want to use "perf lock", you also need to turn on
	 CONFIG_EVENT_TRACING.

	 CONFIG_LOCK_STAT defines "contended" and "acquired" lock events.
	 (CONFIG_LOCKDEP defines "acquire" and "release" events.)

config DEBUG_RT_MUTEXES
	bool "RT Mutex debugging, deadlock detection"
	depends on DEBUG_KERNEL && RT_MUTEXES
	help
	 This allows rt mutex semantics violations and rt mutex related
	 deadlocks (lockups) to be detected and reported automatically.

config DEBUG_SPINLOCK
	bool "Spinlock and rw-lock debugging: basic checks"
	depends on DEBUG_KERNEL
	select UNINLINE_SPIN_UNLOCK
	help
	  Say Y here and build SMP to catch missing spinlock initialization
	  and certain other kinds of spinlock errors commonly made.  This is
	  best used in conjunction with the NMI watchdog so that spinlock
	  deadlocks are also debuggable.

config DEBUG_MUTEXES
	bool "Mutex debugging: basic checks"
	depends on DEBUG_KERNEL
	help
	 This feature allows mutex semantics violations to be detected and
	 reported.

config DEBUG_WW_MUTEX_SLOWPATH
	bool "Wait/wound mutex debugging: Slowpath testing"
	depends on DEBUG_KERNEL && LOCK_DEBUGGING_SUPPORT
	select DEBUG_LOCK_ALLOC
	select DEBUG_SPINLOCK
	select DEBUG_MUTEXES
	help
	 This feature enables slowpath testing for w/w mutex users by
	 injecting additional -EDEADLK wound/backoff cases. Together with
	 the full mutex checks enabled with (CONFIG_PROVE_LOCKING) this
	 will test all possible w/w mutex interface abuse with the
	 exception of simply not acquiring all the required locks.
	 Note that this feature can introduce significant overhead, so
	 it really should not be enabled in a production or distro kernel,
	 even a debug kernel.  If you are a driver writer, enable it.  If
	 you are a distro, do not.

config DEBUG_RWSEMS
	bool "RW Semaphore debugging: basic checks"
	depends on DEBUG_KERNEL && RWSEM_SPIN_ON_OWNER
	help
	  This debugging feature allows mismatched rw semaphore locks and unlocks
	  to be detected and reported.

config DEBUG_LOCK_ALLOC
	bool "Lock debugging: detect incorrect freeing of live locks"
	depends on DEBUG_KERNEL && LOCK_DEBUGGING_SUPPORT
	select DEBUG_SPINLOCK
	select DEBUG_MUTEXES
	select DEBUG_RT_MUTEXES if RT_MUTEXES
	select LOCKDEP
	help
	 This feature will check whether any held lock (spinlock, rwlock,
	 mutex or rwsem) is incorrectly freed by the kernel, via any of the
	 memory-freeing routines (kfree(), kmem_cache_free(), free_pages(),
	 vfree(), etc.), whether a live lock is incorrectly reinitialized via
	 spin_lock_init()/mutex_init()/etc., or whether there is any lock
	 held during task exit.

config LOCKDEP
	bool
	depends on DEBUG_KERNEL && LOCK_DEBUGGING_SUPPORT
	select STACKTRACE
	select FRAME_POINTER if !MIPS && !PPC && !ARM_UNWIND && !S390 && !MICROBLAZE && !ARC && !SCORE && !X86
	select KALLSYMS
	select KALLSYMS_ALL

config LOCKDEP_SMALL
	bool

config DEBUG_LOCKDEP
	bool "Lock dependency engine debugging"
	depends on DEBUG_KERNEL && LOCKDEP
	help
	  If you say Y here, the lock dependency engine will do
	  additional runtime checks to debug itself, at the price
	  of more runtime overhead.

config DEBUG_ATOMIC_SLEEP
	bool "Sleep inside atomic section checking"
	select PREEMPT_COUNT
	depends on DEBUG_KERNEL
	help
	  If you say Y here, various routines which may sleep will become very
	  noisy if they are called inside atomic sections: when a spinlock is
	  held, inside an rcu read side critical section, inside preempt disabled
	  sections, inside an interrupt, etc...

config DEBUG_LOCKING_API_SELFTESTS
	bool "Locking API boot-time self-tests"
	depends on DEBUG_KERNEL
	help
	  Say Y here if you want the kernel to run a short self-test during
	  bootup. The self-test checks whether common types of locking bugs
	  are detected by debugging mechanisms or not. (if you disable
	  lock debugging then those bugs wont be detected of course.)
	  The following locking APIs are covered: spinlocks, rwlocks,
	  mutexes and rwsems.

config LOCK_TORTURE_TEST
	tristate "torture tests for locking"
	depends on DEBUG_KERNEL
	select TORTURE_TEST
	default n
	help
	  This option provides a kernel module that runs torture tests
	  on kernel locking primitives.  The kernel module may be built
	  after the fact on the running kernel to be tested, if desired.

	  Say Y here if you want kernel locking-primitive torture tests
	  to be built into the kernel.
	  Say M if you want these torture tests to build as a module.
	  Say N if you are unsure.

config WW_MUTEX_SELFTEST
	tristate "Wait/wound mutex selftests"
	help
	  This option provides a kernel module that runs tests on the
	  on the struct ww_mutex locking API.

	  It is recommended to enable DEBUG_WW_MUTEX_SLOWPATH in conjunction
	  with this test harness.

	  Say M if you want these self tests to build as a module.
	  Say N if you are unsure.

endmenu # lock debugging

config TRACE_IRQFLAGS
	bool
	help
	  Enables hooks to interrupt enabling and disabling for
	  either tracing or lock debugging.

config STACKTRACE
	bool "Stack backtrace support"
	depends on STACKTRACE_SUPPORT
	help
	  This option causes the kernel to create a /proc/pid/stack for
	  every process, showing its current stack trace.
	  It is also used by various kernel debugging features that require
	  stack trace generation.

config WARN_ALL_UNSEEDED_RANDOM
	bool "Warn for all uses of unseeded randomness"
	default n
	help
	  Some parts of the kernel contain bugs relating to their use of
	  cryptographically secure random numbers before it's actually possible
	  to generate those numbers securely. This setting ensures that these
	  flaws don't go unnoticed, by enabling a message, should this ever
	  occur. This will allow people with obscure setups to know when things
	  are going wrong, so that they might contact developers about fixing
	  it.

	  Unfortunately, on some models of some architectures getting
	  a fully seeded CRNG is extremely difficult, and so this can
	  result in dmesg getting spammed for a surprisingly long
	  time.  This is really bad from a security perspective, and
	  so architecture maintainers really need to do what they can
	  to get the CRNG seeded sooner after the system is booted.
	  However, since users can not do anything actionble to
	  address this, by default the kernel will issue only a single
	  warning for the first use of unseeded randomness.

	  Say Y here if you want to receive warnings for all uses of
	  unseeded randomness.  This will be of use primarily for
	  those developers interersted in improving the security of
	  Linux kernels running on their architecture (or
	  subarchitecture).

config DEBUG_KOBJECT
	bool "kobject debugging"
	depends on DEBUG_KERNEL
	help
	  If you say Y here, some extra kobject debugging messages will be sent
	  to the syslog. 

config DEBUG_KOBJECT_RELEASE
	bool "kobject release debugging"
	depends on DEBUG_OBJECTS_TIMERS
	help
	  kobjects are reference counted objects.  This means that their
	  last reference count put is not predictable, and the kobject can
	  live on past the point at which a driver decides to drop it's
	  initial reference to the kobject gained on allocation.  An
	  example of this would be a struct device which has just been
	  unregistered.

	  However, some buggy drivers assume that after such an operation,
	  the memory backing the kobject can be immediately freed.  This
	  goes completely against the principles of a refcounted object.

	  If you say Y here, the kernel will delay the release of kobjects
	  on the last reference count to improve the visibility of this
	  kind of kobject release bug.

config HAVE_DEBUG_BUGVERBOSE
	bool

config DEBUG_BUGVERBOSE
	bool "Verbose BUG() reporting (adds 70K)" if DEBUG_KERNEL && EXPERT
	depends on BUG && (GENERIC_BUG || HAVE_DEBUG_BUGVERBOSE)
	default y
	help
	  Say Y here to make BUG() panics output the file name and line number
	  of the BUG call as well as the EIP and oops trace.  This aids
	  debugging but costs about 70-100K of memory.

config DEBUG_LIST
	bool "Debug linked list manipulation"
	depends on DEBUG_KERNEL || BUG_ON_DATA_CORRUPTION
	help
	  Enable this to turn on extended checks in the linked-list
	  walking routines.

	  If unsure, say N.

config DEBUG_PI_LIST
	bool "Debug priority linked list manipulation"
	depends on DEBUG_KERNEL
	help
	  Enable this to turn on extended checks in the priority-ordered
	  linked-list (plist) walking routines.  This checks the entire
	  list multiple times during each manipulation.

	  If unsure, say N.

config DEBUG_SG
	bool "Debug SG table operations"
	depends on DEBUG_KERNEL
	help
	  Enable this to turn on checks on scatter-gather tables. This can
	  help find problems with drivers that do not properly initialize
	  their sg tables.

	  If unsure, say N.

config DEBUG_NOTIFIERS
	bool "Debug notifier call chains"
	depends on DEBUG_KERNEL
	help
	  Enable this to turn on sanity checking for notifier call chains.
	  This is most useful for kernel developers to make sure that
	  modules properly unregister themselves from notifier chains.
	  This is a relatively cheap check but if you care about maximum
	  performance, say N.

config DEBUG_CREDENTIALS
	bool "Debug credential management"
	depends on DEBUG_KERNEL
	help
	  Enable this to turn on some debug checking for credential
	  management.  The additional code keeps track of the number of
	  pointers from task_structs to any given cred struct, and checks to
	  see that this number never exceeds the usage count of the cred
	  struct.

	  Furthermore, if SELinux is enabled, this also checks that the
	  security pointer in the cred struct is never seen to be invalid.

	  If unsure, say N.

source "kernel/rcu/Kconfig.debug"

config DEBUG_WQ_FORCE_RR_CPU
	bool "Force round-robin CPU selection for unbound work items"
	depends on DEBUG_KERNEL
	default n
	help
	  Workqueue used to implicitly guarantee that work items queued
	  without explicit CPU specified are put on the local CPU.  This
	  guarantee is no longer true and while local CPU is still
	  preferred work items may be put on foreign CPUs.  Kernel
	  parameter "workqueue.debug_force_rr_cpu" is added to force
	  round-robin CPU selection to flush out usages which depend on the
	  now broken guarantee.  This config option enables the debug
	  feature by default.  When enabled, memory and cache locality will
	  be impacted.

config DEBUG_BLOCK_EXT_DEVT
        bool "Force extended block device numbers and spread them"
	depends on DEBUG_KERNEL
	depends on BLOCK
	default n
	help
	  BIG FAT WARNING: ENABLING THIS OPTION MIGHT BREAK BOOTING ON
	  SOME DISTRIBUTIONS.  DO NOT ENABLE THIS UNLESS YOU KNOW WHAT
	  YOU ARE DOING.  Distros, please enable this and fix whatever
	  is broken.

	  Conventionally, block device numbers are allocated from
	  predetermined contiguous area.  However, extended block area
	  may introduce non-contiguous block device numbers.  This
	  option forces most block device numbers to be allocated from
	  the extended space and spreads them to discover kernel or
	  userland code paths which assume predetermined contiguous
	  device number allocation.

	  Note that turning on this debug option shuffles all the
	  device numbers for all IDE and SCSI devices including libata
	  ones, so root partition specified using device number
	  directly (via rdev or root=MAJ:MIN) won't work anymore.
	  Textual device names (root=/dev/sdXn) will continue to work.

	  Say N if you are unsure.

config CPU_HOTPLUG_STATE_CONTROL
	bool "Enable CPU hotplug state control"
	depends on DEBUG_KERNEL
	depends on HOTPLUG_CPU
	default n
	help
	  Allows to write steps between "offline" and "online" to the CPUs
	  sysfs target file so states can be stepped granular. This is a debug
	  option for now as the hotplug machinery cannot be stopped and
	  restarted at arbitrary points yet.

	  Say N if your are unsure.

config NOTIFIER_ERROR_INJECTION
	tristate "Notifier error injection"
	depends on DEBUG_KERNEL
	select DEBUG_FS
	help
	  This option provides the ability to inject artificial errors to
	  specified notifier chain callbacks. It is useful to test the error
	  handling of notifier call chain failures.

	  Say N if unsure.

config PM_NOTIFIER_ERROR_INJECT
	tristate "PM notifier error injection module"
	depends on PM && NOTIFIER_ERROR_INJECTION
	default m if PM_DEBUG
	help
	  This option provides the ability to inject artificial errors to
	  PM notifier chain callbacks.  It is controlled through debugfs
	  interface /sys/kernel/debug/notifier-error-inject/pm

	  If the notifier call chain should be failed with some events
	  notified, write the error code to "actions/<notifier event>/error".

	  Example: Inject PM suspend error (-12 = -ENOMEM)

	  # cd /sys/kernel/debug/notifier-error-inject/pm/
	  # echo -12 > actions/PM_SUSPEND_PREPARE/error
	  # echo mem > /sys/power/state
	  bash: echo: write error: Cannot allocate memory

	  To compile this code as a module, choose M here: the module will
	  be called pm-notifier-error-inject.

	  If unsure, say N.

config OF_RECONFIG_NOTIFIER_ERROR_INJECT
	tristate "OF reconfig notifier error injection module"
	depends on OF_DYNAMIC && NOTIFIER_ERROR_INJECTION
	help
	  This option provides the ability to inject artificial errors to
	  OF reconfig notifier chain callbacks.  It is controlled
	  through debugfs interface under
	  /sys/kernel/debug/notifier-error-inject/OF-reconfig/

	  If the notifier call chain should be failed with some events
	  notified, write the error code to "actions/<notifier event>/error".

	  To compile this code as a module, choose M here: the module will
	  be called of-reconfig-notifier-error-inject.

	  If unsure, say N.

config NETDEV_NOTIFIER_ERROR_INJECT
	tristate "Netdev notifier error injection module"
	depends on NET && NOTIFIER_ERROR_INJECTION
	help
	  This option provides the ability to inject artificial errors to
	  netdevice notifier chain callbacks.  It is controlled through debugfs
	  interface /sys/kernel/debug/notifier-error-inject/netdev

	  If the notifier call chain should be failed with some events
	  notified, write the error code to "actions/<notifier event>/error".

	  Example: Inject netdevice mtu change error (-22 = -EINVAL)

	  # cd /sys/kernel/debug/notifier-error-inject/netdev
	  # echo -22 > actions/NETDEV_CHANGEMTU/error
	  # ip link set eth0 mtu 1024
	  RTNETLINK answers: Invalid argument

	  To compile this code as a module, choose M here: the module will
	  be called netdev-notifier-error-inject.

	  If unsure, say N.

config FAULT_INJECTION
	bool "Fault-injection framework"
	depends on DEBUG_KERNEL
	help
	  Provide fault-injection framework.
	  For more details, see Documentation/fault-injection/.

config FUNCTION_ERROR_INJECTION
	def_bool y
	depends on HAVE_FUNCTION_ERROR_INJECTION && KPROBES

config FAILSLAB
	bool "Fault-injection capability for kmalloc"
	depends on FAULT_INJECTION
	depends on SLAB || SLUB
	help
	  Provide fault-injection capability for kmalloc.

config FAIL_PAGE_ALLOC
	bool "Fault-injection capabilitiy for alloc_pages()"
	depends on FAULT_INJECTION
	help
	  Provide fault-injection capability for alloc_pages().

config FAIL_MAKE_REQUEST
	bool "Fault-injection capability for disk IO"
	depends on FAULT_INJECTION && BLOCK
	help
	  Provide fault-injection capability for disk IO.

config FAIL_IO_TIMEOUT
	bool "Fault-injection capability for faking disk interrupts"
	depends on FAULT_INJECTION && BLOCK
	help
	  Provide fault-injection capability on end IO handling. This
	  will make the block layer "forget" an interrupt as configured,
	  thus exercising the error handling.

	  Only works with drivers that use the generic timeout handling,
	  for others it wont do anything.

config FAIL_MMC_REQUEST
	bool "Fault-injection capability for MMC IO"
	depends on FAULT_INJECTION_DEBUG_FS && MMC
	help
	  Provide fault-injection capability for MMC IO.
	  This will make the mmc core return data errors. This is
	  useful to test the error handling in the mmc block device
	  and to test how the mmc host driver handles retries from
	  the block device.

config FAIL_FUTEX
	bool "Fault-injection capability for futexes"
	select DEBUG_FS
	depends on FAULT_INJECTION && FUTEX
	help
	  Provide fault-injection capability for futexes.

config FAIL_FUNCTION
	bool "Fault-injection capability for functions"
	depends on FAULT_INJECTION_DEBUG_FS && FUNCTION_ERROR_INJECTION
	help
	  Provide function-based fault-injection capability.
	  This will allow you to override a specific function with a return
	  with given return value. As a result, function caller will see
	  an error value and have to handle it. This is useful to test the
	  error handling in various subsystems.

config FAULT_INJECTION_DEBUG_FS
	bool "Debugfs entries for fault-injection capabilities"
	depends on FAULT_INJECTION && SYSFS && DEBUG_FS
	help
	  Enable configuration of fault-injection capabilities via debugfs.

config FAULT_INJECTION_STACKTRACE_FILTER
	bool "stacktrace filter for fault-injection capabilities"
	depends on FAULT_INJECTION_DEBUG_FS && STACKTRACE_SUPPORT
	depends on !X86_64
	select STACKTRACE
	select FRAME_POINTER if !MIPS && !PPC && !S390 && !MICROBLAZE && !ARM_UNWIND && !ARC && !X86
	help
	  Provide stacktrace filter for fault-injection capabilities

config LATENCYTOP
	bool "Latency measuring infrastructure"
	depends on DEBUG_KERNEL
	depends on STACKTRACE_SUPPORT
	depends on PROC_FS
	select FRAME_POINTER if !MIPS && !PPC && !S390 && !MICROBLAZE && !ARM_UNWIND && !ARC && !X86
	select KALLSYMS
	select KALLSYMS_ALL
	select STACKTRACE
	select SCHEDSTATS
	select SCHED_DEBUG
	help
	  Enable this option if you want to use the LatencyTOP tool
	  to find out which userspace is blocking on what kernel operations.

source kernel/trace/Kconfig

config PROVIDE_OHCI1394_DMA_INIT
	bool "Remote debugging over FireWire early on boot"
	depends on PCI && X86
	help
	  If you want to debug problems which hang or crash the kernel early
	  on boot and the crashing machine has a FireWire port, you can use
	  this feature to remotely access the memory of the crashed machine
	  over FireWire. This employs remote DMA as part of the OHCI1394
	  specification which is now the standard for FireWire controllers.

	  With remote DMA, you can monitor the printk buffer remotely using
	  firescope and access all memory below 4GB using fireproxy from gdb.
	  Even controlling a kernel debugger is possible using remote DMA.

	  Usage:

	  If ohci1394_dma=early is used as boot parameter, it will initialize
	  all OHCI1394 controllers which are found in the PCI config space.

	  As all changes to the FireWire bus such as enabling and disabling
	  devices cause a bus reset and thereby disable remote DMA for all
	  devices, be sure to have the cable plugged and FireWire enabled on
	  the debugging host before booting the debug target for debugging.

	  This code (~1k) is freed after boot. By then, the firewire stack
	  in charge of the OHCI-1394 controllers should be used instead.

	  See Documentation/debugging-via-ohci1394.txt for more information.

config DMA_API_DEBUG
	bool "Enable debugging of DMA-API usage"
	depends on HAVE_DMA_API_DEBUG
	help
	  Enable this option to debug the use of the DMA API by device drivers.
	  With this option you will be able to detect common bugs in device
	  drivers like double-freeing of DMA mappings or freeing mappings that
	  were never allocated.

	  This also attempts to catch cases where a page owned by DMA is
	  accessed by the cpu in a way that could cause data corruption.  For
	  example, this enables cow_user_page() to check that the source page is
	  not undergoing DMA.

	  This option causes a performance degradation.  Use only if you want to
	  debug device drivers and dma interactions.

	  If unsure, say N.

menuconfig RUNTIME_TESTING_MENU
	bool "Runtime Testing"
	def_bool y

if RUNTIME_TESTING_MENU

config LKDTM
	tristate "Linux Kernel Dump Test Tool Module"
	depends on DEBUG_FS
	depends on BLOCK
	default n
	help
	This module enables testing of the different dumping mechanisms by
	inducing system failures at predefined crash points.
	If you don't need it: say N
	Choose M here to compile this code as a module. The module will be
	called lkdtm.

	Documentation on how to use the module can be found in
	Documentation/fault-injection/provoke-crashes.txt

config TEST_LIST_SORT
	tristate "Linked list sorting test"
	depends on DEBUG_KERNEL || m
	help
	  Enable this to turn on 'list_sort()' function test. This test is
	  executed only once during system boot (so affects only boot time),
	  or at module load time.

	  If unsure, say N.

config TEST_SORT
	tristate "Array-based sort test"
	depends on DEBUG_KERNEL || m
	help
	  This option enables the self-test function of 'sort()' at boot,
	  or at module load time.

	  If unsure, say N.

config KPROBES_SANITY_TEST
	bool "Kprobes sanity tests"
	depends on DEBUG_KERNEL
	depends on KPROBES
	default n
	help
	  This option provides for testing basic kprobes functionality on
	  boot. A sample kprobe, jprobe and kretprobe are inserted and
	  verified for functionality.

	  Say N if you are unsure.

config BACKTRACE_SELF_TEST
	tristate "Self test for the backtrace code"
	depends on DEBUG_KERNEL
	default n
	help
	  This option provides a kernel module that can be used to test
	  the kernel stack backtrace code. This option is not useful
	  for distributions or general kernels, but only for kernel
	  developers working on architecture code.

	  Note that if you want to also test saved backtraces, you will
	  have to enable STACKTRACE as well.

	  Say N if you are unsure.

config RBTREE_TEST
	tristate "Red-Black tree test"
	depends on DEBUG_KERNEL
	help
	  A benchmark measuring the performance of the rbtree library.
	  Also includes rbtree invariant checks.

config INTERVAL_TREE_TEST
	tristate "Interval tree test"
	depends on DEBUG_KERNEL
	select INTERVAL_TREE
	help
	  A benchmark measuring the performance of the interval tree library

config PERCPU_TEST
	tristate "Per cpu operations test"
	depends on m && DEBUG_KERNEL
	help
	  Enable this option to build test module which validates per-cpu
	  operations.

	  If unsure, say N.

config ATOMIC64_SELFTEST
	tristate "Perform an atomic64_t self-test"
	help
	  Enable this option to test the atomic64_t functions at boot or
	  at module load time.

	  If unsure, say N.

config ASYNC_RAID6_TEST
	tristate "Self test for hardware accelerated raid6 recovery"
	depends on ASYNC_RAID6_RECOV
	select ASYNC_MEMCPY
	---help---
	  This is a one-shot self test that permutes through the
	  recovery of all the possible two disk failure scenarios for a
	  N-disk array.  Recovery is performed with the asynchronous
	  raid6 recovery routines, and will optionally use an offload
	  engine if one is available.

	  If unsure, say N.

config TEST_HEXDUMP
	tristate "Test functions located in the hexdump module at runtime"

config TEST_STRING_HELPERS
	tristate "Test functions located in the string_helpers module at runtime"

config TEST_KSTRTOX
	tristate "Test kstrto*() family of functions at runtime"

config TEST_PRINTF
	tristate "Test printf() family of functions at runtime"

config TEST_BITMAP
	tristate "Test bitmap_*() family of functions at runtime"
	default n
	help
	  Enable this option to test the bitmap functions at boot.

	  If unsure, say N.

config TEST_UUID
	tristate "Test functions located in the uuid module at runtime"

config TEST_RHASHTABLE
	tristate "Perform selftest on resizable hash table"
	default n
	help
	  Enable this option to test the rhashtable functions at boot.

	  If unsure, say N.

config TEST_HASH
	tristate "Perform selftest on hash functions"
	default n
	help
	  Enable this option to test the kernel's integer (<linux/hash.h>),
	  string (<linux/stringhash.h>), and siphash (<linux/siphash.h>)
	  hash functions on boot (or module load).

	  This is intended to help people writing architecture-specific
	  optimized versions.  If unsure, say N.

config TEST_PARMAN
	tristate "Perform selftest on priority array manager"
	default n
	depends on PARMAN
	help
	  Enable this option to test priority array manager on boot
	  (or module load).

	  If unsure, say N.

config TEST_LKM
	tristate "Test module loading with 'hello world' module"
	default n
	depends on m
	help
	  This builds the "test_module" module that emits "Hello, world"
	  on printk when loaded. It is designed to be used for basic
	  evaluation of the module loading subsystem (for example when
	  validating module verification). It lacks any extra dependencies,
	  and will not normally be loaded by the system unless explicitly
	  requested by name.

	  If unsure, say N.

config TEST_USER_COPY
	tristate "Test user/kernel boundary protections"
	default n
	depends on m
	help
	  This builds the "test_user_copy" module that runs sanity checks
	  on the copy_to/from_user infrastructure, making sure basic
	  user/kernel boundary testing is working. If it fails to load,
	  a regression has been detected in the user/kernel memory boundary
	  protections.

	  If unsure, say N.

config TEST_BPF
	tristate "Test BPF filter functionality"
	default n
	depends on m && NET
	help
	  This builds the "test_bpf" module that runs various test vectors
	  against the BPF interpreter or BPF JIT compiler depending on the
	  current setting. This is in particular useful for BPF JIT compiler
	  development, but also to run regression tests against changes in
	  the interpreter code. It also enables test stubs for eBPF maps and
	  verifier used by user space verifier testsuite.

	  If unsure, say N.

config FIND_BIT_BENCHMARK
	tristate "Test find_bit functions"
	default n
	help
	  This builds the "test_find_bit" module that measure find_*_bit()
	  functions performance.

	  If unsure, say N.

config TEST_FIRMWARE
	tristate "Test firmware loading via userspace interface"
	default n
	depends on FW_LOADER
	help
	  This builds the "test_firmware" module that creates a userspace
	  interface for testing firmware loading. This can be used to
	  control the triggering of firmware loading without needing an
	  actual firmware-using device. The contents can be rechecked by
	  userspace.

	  If unsure, say N.

config TEST_SYSCTL
	tristate "sysctl test driver"
	default n
	depends on PROC_SYSCTL
	help
	  This builds the "test_sysctl" module. This driver enables to test the
	  proc sysctl interfaces available to drivers safely without affecting
	  production knobs which might alter system functionality.

	  If unsure, say N.

config TEST_UDELAY
	tristate "udelay test driver"
	default n
	help
	  This builds the "udelay_test" module that helps to make sure
	  that udelay() is working properly.

	  If unsure, say N.

config TEST_STATIC_KEYS
	tristate "Test static keys"
	default n
	depends on m
	help
	  Test the static key interfaces.

	  If unsure, say N.

config TEST_KMOD
	tristate "kmod stress tester"
	default n
	depends on m
	depends on BLOCK && (64BIT || LBDAF)	  # for XFS, BTRFS
	depends on NETDEVICES && NET_CORE && INET # for TUN
	select TEST_LKM
	select XFS_FS
	select TUN
	select BTRFS_FS
	help
	  Test the kernel's module loading mechanism: kmod. kmod implements
	  support to load modules using the Linux kernel's usermode helper.
	  This test provides a series of tests against kmod.

	  Although technically you can either build test_kmod as a module or
	  into the kernel we disallow building it into the kernel since
	  it stress tests request_module() and this will very likely cause
	  some issues by taking over precious threads available from other
	  module load requests, ultimately this could be fatal.

	  To run tests run:

	  tools/testing/selftests/kmod/kmod.sh --help

	  If unsure, say N.

config TEST_DEBUG_VIRTUAL
	tristate "Test CONFIG_DEBUG_VIRTUAL feature"
	depends on DEBUG_VIRTUAL
	help
	  Test the kernel's ability to detect incorrect calls to
	  virt_to_phys() done against the non-linear part of the
	  kernel's virtual address map.

	  If unsure, say N.

endif # RUNTIME_TESTING_MENU

config MEMTEST
	bool "Memtest"
	depends on HAVE_MEMBLOCK
	---help---
	  This option adds a kernel parameter 'memtest', which allows memtest
	  to be set.
	        memtest=0, mean disabled; -- default
	        memtest=1, mean do 1 test pattern;
	        ...
	        memtest=17, mean do 17 test patterns.
	  If you are unsure how to answer this question, answer N.

config BUG_ON_DATA_CORRUPTION
	bool "Trigger a BUG when data corruption is detected"
	select DEBUG_LIST
	help
	  Select this option if the kernel should BUG when it encounters
	  data corruption in kernel memory structures when they get checked
	  for validity.

	  If unsure, say N.

source "samples/Kconfig"

source "lib/Kconfig.kgdb"

source "lib/Kconfig.ubsan"

config ARCH_HAS_DEVMEM_IS_ALLOWED
	bool

config STRICT_DEVMEM
	bool "Filter access to /dev/mem"
	depends on MMU && DEVMEM
	depends on ARCH_HAS_DEVMEM_IS_ALLOWED
	default y if PPC || X86 || ARM64
	---help---
	  If this option is disabled, you allow userspace (root) access to all
	  of memory, including kernel and userspace memory. Accidental
	  access to this is obviously disastrous, but specific access can
	  be used by people debugging the kernel. Note that with PAT support
	  enabled, even in this case there are restrictions on /dev/mem
	  use due to the cache aliasing requirements.

	  If this option is switched on, and IO_STRICT_DEVMEM=n, the /dev/mem
	  file only allows userspace access to PCI space and the BIOS code and
	  data regions.  This is sufficient for dosemu and X and all common
	  users of /dev/mem.

	  If in doubt, say Y.

config IO_STRICT_DEVMEM
	bool "Filter I/O access to /dev/mem"
	depends on STRICT_DEVMEM
	---help---
	  If this option is disabled, you allow userspace (root) access to all
	  io-memory regardless of whether a driver is actively using that
	  range.  Accidental access to this is obviously disastrous, but
	  specific access can be used by people debugging kernel drivers.

	  If this option is switched on, the /dev/mem file only allows
	  userspace access to *idle* io-memory ranges (see /proc/iomem) This
	  may break traditional users of /dev/mem (dosemu, legacy X, etc...)
	  if the driver using a given range cannot be disabled.

	  If in doubt, say Y.<|MERGE_RESOLUTION|>--- conflicted
+++ resolved
@@ -1082,20 +1082,6 @@
 
 	 For more details, see Documentation/locking/lockdep-design.txt.
 
-<<<<<<< HEAD
-=======
-config LOCKDEP
-	bool
-	depends on DEBUG_KERNEL && TRACE_IRQFLAGS_SUPPORT && STACKTRACE_SUPPORT && LOCKDEP_SUPPORT
-	select STACKTRACE
-	select FRAME_POINTER if !MIPS && !PPC && !ARM_UNWIND && !S390 && !MICROBLAZE && !ARC && !X86
-	select KALLSYMS
-	select KALLSYMS_ALL
-
-config LOCKDEP_SMALL
-	bool
-
->>>>>>> dd3b8c32
 config LOCK_STAT
 	bool "Lock usage statistics"
 	depends on DEBUG_KERNEL && LOCK_DEBUGGING_SUPPORT
@@ -1185,7 +1171,7 @@
 	bool
 	depends on DEBUG_KERNEL && LOCK_DEBUGGING_SUPPORT
 	select STACKTRACE
-	select FRAME_POINTER if !MIPS && !PPC && !ARM_UNWIND && !S390 && !MICROBLAZE && !ARC && !SCORE && !X86
+	select FRAME_POINTER if !MIPS && !PPC && !ARM_UNWIND && !S390 && !MICROBLAZE && !ARC && !X86
 	select KALLSYMS
 	select KALLSYMS_ALL
 
