/* SPDX-License-Identifier: ((GPL-2.0 WITH Linux-syscall-note) OR BSD-2-Clause) */
/*
    This file defines the kernel interface of FUSE
    Copyright (C) 2001-2008  Miklos Szeredi <miklos@szeredi.hu>

    This program can be distributed under the terms of the GNU GPL.
    See the file COPYING.

    This -- and only this -- header file may also be distributed under
    the terms of the BSD Licence as follows:

    Copyright (C) 2001-2007 Miklos Szeredi. All rights reserved.

    Redistribution and use in source and binary forms, with or without
    modification, are permitted provided that the following conditions
    are met:
    1. Redistributions of source code must retain the above copyright
       notice, this list of conditions and the following disclaimer.
    2. Redistributions in binary form must reproduce the above copyright
       notice, this list of conditions and the following disclaimer in the
       documentation and/or other materials provided with the distribution.

    THIS SOFTWARE IS PROVIDED BY AUTHOR AND CONTRIBUTORS ``AS IS'' AND
    ANY EXPRESS OR IMPLIED WARRANTIES, INCLUDING, BUT NOT LIMITED TO, THE
    IMPLIED WARRANTIES OF MERCHANTABILITY AND FITNESS FOR A PARTICULAR PURPOSE
    ARE DISCLAIMED.  IN NO EVENT SHALL AUTHOR OR CONTRIBUTORS BE LIABLE
    FOR ANY DIRECT, INDIRECT, INCIDENTAL, SPECIAL, EXEMPLARY, OR CONSEQUENTIAL
    DAMAGES (INCLUDING, BUT NOT LIMITED TO, PROCUREMENT OF SUBSTITUTE GOODS
    OR SERVICES; LOSS OF USE, DATA, OR PROFITS; OR BUSINESS INTERRUPTION)
    HOWEVER CAUSED AND ON ANY THEORY OF LIABILITY, WHETHER IN CONTRACT, STRICT
    LIABILITY, OR TORT (INCLUDING NEGLIGENCE OR OTHERWISE) ARISING IN ANY WAY
    OUT OF THE USE OF THIS SOFTWARE, EVEN IF ADVISED OF THE POSSIBILITY OF
    SUCH DAMAGE.
*/

/*
 * This file defines the kernel interface of FUSE
 *
 * Protocol changelog:
 *
 * 7.1:
 *  - add the following messages:
 *      FUSE_SETATTR, FUSE_SYMLINK, FUSE_MKNOD, FUSE_MKDIR, FUSE_UNLINK,
 *      FUSE_RMDIR, FUSE_RENAME, FUSE_LINK, FUSE_OPEN, FUSE_READ, FUSE_WRITE,
 *      FUSE_RELEASE, FUSE_FSYNC, FUSE_FLUSH, FUSE_SETXATTR, FUSE_GETXATTR,
 *      FUSE_LISTXATTR, FUSE_REMOVEXATTR, FUSE_OPENDIR, FUSE_READDIR,
 *      FUSE_RELEASEDIR
 *  - add padding to messages to accommodate 32-bit servers on 64-bit kernels
 *
 * 7.2:
 *  - add FOPEN_DIRECT_IO and FOPEN_KEEP_CACHE flags
 *  - add FUSE_FSYNCDIR message
 *
 * 7.3:
 *  - add FUSE_ACCESS message
 *  - add FUSE_CREATE message
 *  - add filehandle to fuse_setattr_in
 *
 * 7.4:
 *  - add frsize to fuse_kstatfs
 *  - clean up request size limit checking
 *
 * 7.5:
 *  - add flags and max_write to fuse_init_out
 *
 * 7.6:
 *  - add max_readahead to fuse_init_in and fuse_init_out
 *
 * 7.7:
 *  - add FUSE_INTERRUPT message
 *  - add POSIX file lock support
 *
 * 7.8:
 *  - add lock_owner and flags fields to fuse_release_in
 *  - add FUSE_BMAP message
 *  - add FUSE_DESTROY message
 *
 * 7.9:
 *  - new fuse_getattr_in input argument of GETATTR
 *  - add lk_flags in fuse_lk_in
 *  - add lock_owner field to fuse_setattr_in, fuse_read_in and fuse_write_in
 *  - add blksize field to fuse_attr
 *  - add file flags field to fuse_read_in and fuse_write_in
 *  - Add ATIME_NOW and MTIME_NOW flags to fuse_setattr_in
 *
 * 7.10
 *  - add nonseekable open flag
 *
 * 7.11
 *  - add IOCTL message
 *  - add unsolicited notification support
 *  - add POLL message and NOTIFY_POLL notification
 *
 * 7.12
 *  - add umask flag to input argument of create, mknod and mkdir
 *  - add notification messages for invalidation of inodes and
 *    directory entries
 *
 * 7.13
 *  - make max number of background requests and congestion threshold
 *    tunables
 *
 * 7.14
 *  - add splice support to fuse device
 *
 * 7.15
 *  - add store notify
 *  - add retrieve notify
 *
 * 7.16
 *  - add BATCH_FORGET request
 *  - FUSE_IOCTL_UNRESTRICTED shall now return with array of 'struct
 *    fuse_ioctl_iovec' instead of ambiguous 'struct iovec'
 *  - add FUSE_IOCTL_32BIT flag
 *
 * 7.17
 *  - add FUSE_FLOCK_LOCKS and FUSE_RELEASE_FLOCK_UNLOCK
 *
 * 7.18
 *  - add FUSE_IOCTL_DIR flag
 *  - add FUSE_NOTIFY_DELETE
 *
 * 7.19
 *  - add FUSE_FALLOCATE
 *
 * 7.20
 *  - add FUSE_AUTO_INVAL_DATA
 *
 * 7.21
 *  - add FUSE_READDIRPLUS
 *  - send the requested events in POLL request
 *
 * 7.22
 *  - add FUSE_ASYNC_DIO
 *
 * 7.23
 *  - add FUSE_WRITEBACK_CACHE
 *  - add time_gran to fuse_init_out
 *  - add reserved space to fuse_init_out
 *  - add FATTR_CTIME
 *  - add ctime and ctimensec to fuse_setattr_in
 *  - add FUSE_RENAME2 request
 *  - add FUSE_NO_OPEN_SUPPORT flag
 *
 *  7.24
 *  - add FUSE_LSEEK for SEEK_HOLE and SEEK_DATA support
 *
 *  7.25
 *  - add FUSE_PARALLEL_DIROPS
 *
 *  7.26
 *  - add FUSE_HANDLE_KILLPRIV
 *  - add FUSE_POSIX_ACL
 *
 *  7.27
 *  - add FUSE_ABORT_ERROR
 *
 *  7.28
 *  - add FUSE_COPY_FILE_RANGE
 *  - add FOPEN_CACHE_DIR
 *  - add FUSE_MAX_PAGES, add max_pages to init_out
 *  - add FUSE_CACHE_SYMLINKS
 *
 *  7.29
 *  - add FUSE_NO_OPENDIR_SUPPORT flag
 *
 *  7.30
 *  - add FUSE_EXPLICIT_INVAL_DATA
 *  - add FUSE_IOCTL_COMPAT_X32
 *
 *  7.31
 *  - add FUSE_WRITE_KILL_PRIV flag
 *  - add FUSE_SETUPMAPPING and FUSE_REMOVEMAPPING
 *  - add map_alignment to fuse_init_out, add FUSE_MAP_ALIGNMENT flag
 *
 *  7.32
 *  - add flags to fuse_attr, add FUSE_ATTR_SUBMOUNT, add FUSE_SUBMOUNTS
 *
 *  7.33
 *  - add FUSE_HANDLE_KILLPRIV_V2, FUSE_WRITE_KILL_SUIDGID, FATTR_KILL_SUIDGID
 *  - add FUSE_OPEN_KILL_SUIDGID
 *  - extend fuse_setxattr_in, add FUSE_SETXATTR_EXT
 *  - add FUSE_SETXATTR_ACL_KILL_SGID
 *
 *  7.34
 *  - add FUSE_SYNCFS
<<<<<<< HEAD
=======
 *
 *  7.35
 *  - add FOPEN_NOFLUSH
>>>>>>> df0cc57e
 */

#ifndef _LINUX_FUSE_H
#define _LINUX_FUSE_H

#ifdef __KERNEL__
#include <linux/types.h>
#else
#include <stdint.h>
#endif

/*
 * Version negotiation:
 *
 * Both the kernel and userspace send the version they support in the
 * INIT request and reply respectively.
 *
 * If the major versions match then both shall use the smallest
 * of the two minor versions for communication.
 *
 * If the kernel supports a larger major version, then userspace shall
 * reply with the major version it supports, ignore the rest of the
 * INIT message and expect a new INIT message from the kernel with a
 * matching major version.
 *
 * If the library supports a larger major version, then it shall fall
 * back to the major protocol version sent by the kernel for
 * communication and reply with that major version (and an arbitrary
 * supported minor version).
 */

/** Version number of this interface */
#define FUSE_KERNEL_VERSION 7

/** Minor version number of this interface */
<<<<<<< HEAD
#define FUSE_KERNEL_MINOR_VERSION 34
=======
#define FUSE_KERNEL_MINOR_VERSION 35
>>>>>>> df0cc57e

/** The node ID of the root inode */
#define FUSE_ROOT_ID 1

/* Make sure all structures are padded to 64bit boundary, so 32bit
   userspace works under 64bit kernels */

struct fuse_attr {
	uint64_t	ino;
	uint64_t	size;
	uint64_t	blocks;
	uint64_t	atime;
	uint64_t	mtime;
	uint64_t	ctime;
	uint32_t	atimensec;
	uint32_t	mtimensec;
	uint32_t	ctimensec;
	uint32_t	mode;
	uint32_t	nlink;
	uint32_t	uid;
	uint32_t	gid;
	uint32_t	rdev;
	uint32_t	blksize;
	uint32_t	flags;
};

struct fuse_kstatfs {
	uint64_t	blocks;
	uint64_t	bfree;
	uint64_t	bavail;
	uint64_t	files;
	uint64_t	ffree;
	uint32_t	bsize;
	uint32_t	namelen;
	uint32_t	frsize;
	uint32_t	padding;
	uint32_t	spare[6];
};

struct fuse_file_lock {
	uint64_t	start;
	uint64_t	end;
	uint32_t	type;
	uint32_t	pid; /* tgid */
};

/**
 * Bitmasks for fuse_setattr_in.valid
 */
#define FATTR_MODE	(1 << 0)
#define FATTR_UID	(1 << 1)
#define FATTR_GID	(1 << 2)
#define FATTR_SIZE	(1 << 3)
#define FATTR_ATIME	(1 << 4)
#define FATTR_MTIME	(1 << 5)
#define FATTR_FH	(1 << 6)
#define FATTR_ATIME_NOW	(1 << 7)
#define FATTR_MTIME_NOW	(1 << 8)
#define FATTR_LOCKOWNER	(1 << 9)
#define FATTR_CTIME	(1 << 10)
#define FATTR_KILL_SUIDGID	(1 << 11)

/**
 * Flags returned by the OPEN request
 *
 * FOPEN_DIRECT_IO: bypass page cache for this open file
 * FOPEN_KEEP_CACHE: don't invalidate the data cache on open
 * FOPEN_NONSEEKABLE: the file is not seekable
 * FOPEN_CACHE_DIR: allow caching this directory
 * FOPEN_STREAM: the file is stream-like (no file position at all)
 * FOPEN_NOFLUSH: don't flush data cache on close (unless FUSE_WRITEBACK_CACHE)
 */
#define FOPEN_DIRECT_IO		(1 << 0)
#define FOPEN_KEEP_CACHE	(1 << 1)
#define FOPEN_NONSEEKABLE	(1 << 2)
#define FOPEN_CACHE_DIR		(1 << 3)
#define FOPEN_STREAM		(1 << 4)
#define FOPEN_NOFLUSH		(1 << 5)

/**
 * INIT request/reply flags
 *
 * FUSE_ASYNC_READ: asynchronous read requests
 * FUSE_POSIX_LOCKS: remote locking for POSIX file locks
 * FUSE_FILE_OPS: kernel sends file handle for fstat, etc... (not yet supported)
 * FUSE_ATOMIC_O_TRUNC: handles the O_TRUNC open flag in the filesystem
 * FUSE_EXPORT_SUPPORT: filesystem handles lookups of "." and ".."
 * FUSE_BIG_WRITES: filesystem can handle write size larger than 4kB
 * FUSE_DONT_MASK: don't apply umask to file mode on create operations
 * FUSE_SPLICE_WRITE: kernel supports splice write on the device
 * FUSE_SPLICE_MOVE: kernel supports splice move on the device
 * FUSE_SPLICE_READ: kernel supports splice read on the device
 * FUSE_FLOCK_LOCKS: remote locking for BSD style file locks
 * FUSE_HAS_IOCTL_DIR: kernel supports ioctl on directories
 * FUSE_AUTO_INVAL_DATA: automatically invalidate cached pages
 * FUSE_DO_READDIRPLUS: do READDIRPLUS (READDIR+LOOKUP in one)
 * FUSE_READDIRPLUS_AUTO: adaptive readdirplus
 * FUSE_ASYNC_DIO: asynchronous direct I/O submission
 * FUSE_WRITEBACK_CACHE: use writeback cache for buffered writes
 * FUSE_NO_OPEN_SUPPORT: kernel supports zero-message opens
 * FUSE_PARALLEL_DIROPS: allow parallel lookups and readdir
 * FUSE_HANDLE_KILLPRIV: fs handles killing suid/sgid/cap on write/chown/trunc
 * FUSE_POSIX_ACL: filesystem supports posix acls
 * FUSE_ABORT_ERROR: reading the device after abort returns ECONNABORTED
 * FUSE_MAX_PAGES: init_out.max_pages contains the max number of req pages
 * FUSE_CACHE_SYMLINKS: cache READLINK responses
 * FUSE_NO_OPENDIR_SUPPORT: kernel supports zero-message opendir
 * FUSE_EXPLICIT_INVAL_DATA: only invalidate cached pages on explicit request
 * FUSE_MAP_ALIGNMENT: init_out.map_alignment contains log2(byte alignment) for
 *		       foffset and moffset fields in struct
 *		       fuse_setupmapping_out and fuse_removemapping_one.
 * FUSE_SUBMOUNTS: kernel supports auto-mounting directory submounts
 * FUSE_HANDLE_KILLPRIV_V2: fs kills suid/sgid/cap on write/chown/trunc.
 *			Upon write/truncate suid/sgid is only killed if caller
 *			does not have CAP_FSETID. Additionally upon
 *			write/truncate sgid is killed only if file has group
 *			execute permission. (Same as Linux VFS behavior).
 * FUSE_SETXATTR_EXT:	Server supports extended struct fuse_setxattr_in
 */
#define FUSE_ASYNC_READ		(1 << 0)
#define FUSE_POSIX_LOCKS	(1 << 1)
#define FUSE_FILE_OPS		(1 << 2)
#define FUSE_ATOMIC_O_TRUNC	(1 << 3)
#define FUSE_EXPORT_SUPPORT	(1 << 4)
#define FUSE_BIG_WRITES		(1 << 5)
#define FUSE_DONT_MASK		(1 << 6)
#define FUSE_SPLICE_WRITE	(1 << 7)
#define FUSE_SPLICE_MOVE	(1 << 8)
#define FUSE_SPLICE_READ	(1 << 9)
#define FUSE_FLOCK_LOCKS	(1 << 10)
#define FUSE_HAS_IOCTL_DIR	(1 << 11)
#define FUSE_AUTO_INVAL_DATA	(1 << 12)
#define FUSE_DO_READDIRPLUS	(1 << 13)
#define FUSE_READDIRPLUS_AUTO	(1 << 14)
#define FUSE_ASYNC_DIO		(1 << 15)
#define FUSE_WRITEBACK_CACHE	(1 << 16)
#define FUSE_NO_OPEN_SUPPORT	(1 << 17)
#define FUSE_PARALLEL_DIROPS    (1 << 18)
#define FUSE_HANDLE_KILLPRIV	(1 << 19)
#define FUSE_POSIX_ACL		(1 << 20)
#define FUSE_ABORT_ERROR	(1 << 21)
#define FUSE_MAX_PAGES		(1 << 22)
#define FUSE_CACHE_SYMLINKS	(1 << 23)
#define FUSE_NO_OPENDIR_SUPPORT (1 << 24)
#define FUSE_EXPLICIT_INVAL_DATA (1 << 25)
#define FUSE_MAP_ALIGNMENT	(1 << 26)
#define FUSE_SUBMOUNTS		(1 << 27)
#define FUSE_HANDLE_KILLPRIV_V2	(1 << 28)
#define FUSE_SETXATTR_EXT	(1 << 29)

/**
 * CUSE INIT request/reply flags
 *
 * CUSE_UNRESTRICTED_IOCTL:  use unrestricted ioctl
 */
#define CUSE_UNRESTRICTED_IOCTL	(1 << 0)

/**
 * Release flags
 */
#define FUSE_RELEASE_FLUSH	(1 << 0)
#define FUSE_RELEASE_FLOCK_UNLOCK	(1 << 1)

/**
 * Getattr flags
 */
#define FUSE_GETATTR_FH		(1 << 0)

/**
 * Lock flags
 */
#define FUSE_LK_FLOCK		(1 << 0)

/**
 * WRITE flags
 *
 * FUSE_WRITE_CACHE: delayed write from page cache, file handle is guessed
 * FUSE_WRITE_LOCKOWNER: lock_owner field is valid
 * FUSE_WRITE_KILL_SUIDGID: kill suid and sgid bits
 */
#define FUSE_WRITE_CACHE	(1 << 0)
#define FUSE_WRITE_LOCKOWNER	(1 << 1)
#define FUSE_WRITE_KILL_SUIDGID (1 << 2)

/* Obsolete alias; this flag implies killing suid/sgid only. */
#define FUSE_WRITE_KILL_PRIV	FUSE_WRITE_KILL_SUIDGID

/**
 * Read flags
 */
#define FUSE_READ_LOCKOWNER	(1 << 1)

/**
 * Ioctl flags
 *
 * FUSE_IOCTL_COMPAT: 32bit compat ioctl on 64bit machine
 * FUSE_IOCTL_UNRESTRICTED: not restricted to well-formed ioctls, retry allowed
 * FUSE_IOCTL_RETRY: retry with new iovecs
 * FUSE_IOCTL_32BIT: 32bit ioctl
 * FUSE_IOCTL_DIR: is a directory
 * FUSE_IOCTL_COMPAT_X32: x32 compat ioctl on 64bit machine (64bit time_t)
 *
 * FUSE_IOCTL_MAX_IOV: maximum of in_iovecs + out_iovecs
 */
#define FUSE_IOCTL_COMPAT	(1 << 0)
#define FUSE_IOCTL_UNRESTRICTED	(1 << 1)
#define FUSE_IOCTL_RETRY	(1 << 2)
#define FUSE_IOCTL_32BIT	(1 << 3)
#define FUSE_IOCTL_DIR		(1 << 4)
#define FUSE_IOCTL_COMPAT_X32	(1 << 5)

#define FUSE_IOCTL_MAX_IOV	256

/**
 * Poll flags
 *
 * FUSE_POLL_SCHEDULE_NOTIFY: request poll notify
 */
#define FUSE_POLL_SCHEDULE_NOTIFY (1 << 0)

/**
 * Fsync flags
 *
 * FUSE_FSYNC_FDATASYNC: Sync data only, not metadata
 */
#define FUSE_FSYNC_FDATASYNC	(1 << 0)

/**
 * fuse_attr flags
 *
 * FUSE_ATTR_SUBMOUNT: Object is a submount root
 */
#define FUSE_ATTR_SUBMOUNT      (1 << 0)

/**
 * Open flags
 * FUSE_OPEN_KILL_SUIDGID: Kill suid and sgid if executable
 */
#define FUSE_OPEN_KILL_SUIDGID	(1 << 0)

/**
 * setxattr flags
 * FUSE_SETXATTR_ACL_KILL_SGID: Clear SGID when system.posix_acl_access is set
 */
#define FUSE_SETXATTR_ACL_KILL_SGID	(1 << 0)

enum fuse_opcode {
	FUSE_LOOKUP		= 1,
	FUSE_FORGET		= 2,  /* no reply */
	FUSE_GETATTR		= 3,
	FUSE_SETATTR		= 4,
	FUSE_READLINK		= 5,
	FUSE_SYMLINK		= 6,
	FUSE_MKNOD		= 8,
	FUSE_MKDIR		= 9,
	FUSE_UNLINK		= 10,
	FUSE_RMDIR		= 11,
	FUSE_RENAME		= 12,
	FUSE_LINK		= 13,
	FUSE_OPEN		= 14,
	FUSE_READ		= 15,
	FUSE_WRITE		= 16,
	FUSE_STATFS		= 17,
	FUSE_RELEASE		= 18,
	FUSE_FSYNC		= 20,
	FUSE_SETXATTR		= 21,
	FUSE_GETXATTR		= 22,
	FUSE_LISTXATTR		= 23,
	FUSE_REMOVEXATTR	= 24,
	FUSE_FLUSH		= 25,
	FUSE_INIT		= 26,
	FUSE_OPENDIR		= 27,
	FUSE_READDIR		= 28,
	FUSE_RELEASEDIR		= 29,
	FUSE_FSYNCDIR		= 30,
	FUSE_GETLK		= 31,
	FUSE_SETLK		= 32,
	FUSE_SETLKW		= 33,
	FUSE_ACCESS		= 34,
	FUSE_CREATE		= 35,
	FUSE_INTERRUPT		= 36,
	FUSE_BMAP		= 37,
	FUSE_DESTROY		= 38,
	FUSE_IOCTL		= 39,
	FUSE_POLL		= 40,
	FUSE_NOTIFY_REPLY	= 41,
	FUSE_BATCH_FORGET	= 42,
	FUSE_FALLOCATE		= 43,
	FUSE_READDIRPLUS	= 44,
	FUSE_RENAME2		= 45,
	FUSE_LSEEK		= 46,
	FUSE_COPY_FILE_RANGE	= 47,
	FUSE_SETUPMAPPING	= 48,
	FUSE_REMOVEMAPPING	= 49,
	FUSE_SYNCFS		= 50,

	/* CUSE specific operations */
	CUSE_INIT		= 4096,

	/* Reserved opcodes: helpful to detect structure endian-ness */
	CUSE_INIT_BSWAP_RESERVED	= 1048576,	/* CUSE_INIT << 8 */
	FUSE_INIT_BSWAP_RESERVED	= 436207616,	/* FUSE_INIT << 24 */
};

enum fuse_notify_code {
	FUSE_NOTIFY_POLL   = 1,
	FUSE_NOTIFY_INVAL_INODE = 2,
	FUSE_NOTIFY_INVAL_ENTRY = 3,
	FUSE_NOTIFY_STORE = 4,
	FUSE_NOTIFY_RETRIEVE = 5,
	FUSE_NOTIFY_DELETE = 6,
	FUSE_NOTIFY_CODE_MAX,
};

/* The read buffer is required to be at least 8k, but may be much larger */
#define FUSE_MIN_READ_BUFFER 8192

#define FUSE_COMPAT_ENTRY_OUT_SIZE 120

struct fuse_entry_out {
	uint64_t	nodeid;		/* Inode ID */
	uint64_t	generation;	/* Inode generation: nodeid:gen must
					   be unique for the fs's lifetime */
	uint64_t	entry_valid;	/* Cache timeout for the name */
	uint64_t	attr_valid;	/* Cache timeout for the attributes */
	uint32_t	entry_valid_nsec;
	uint32_t	attr_valid_nsec;
	struct fuse_attr attr;
};

struct fuse_forget_in {
	uint64_t	nlookup;
};

struct fuse_forget_one {
	uint64_t	nodeid;
	uint64_t	nlookup;
};

struct fuse_batch_forget_in {
	uint32_t	count;
	uint32_t	dummy;
};

struct fuse_getattr_in {
	uint32_t	getattr_flags;
	uint32_t	dummy;
	uint64_t	fh;
};

#define FUSE_COMPAT_ATTR_OUT_SIZE 96

struct fuse_attr_out {
	uint64_t	attr_valid;	/* Cache timeout for the attributes */
	uint32_t	attr_valid_nsec;
	uint32_t	dummy;
	struct fuse_attr attr;
};

#define FUSE_COMPAT_MKNOD_IN_SIZE 8

struct fuse_mknod_in {
	uint32_t	mode;
	uint32_t	rdev;
	uint32_t	umask;
	uint32_t	padding;
};

struct fuse_mkdir_in {
	uint32_t	mode;
	uint32_t	umask;
};

struct fuse_rename_in {
	uint64_t	newdir;
};

struct fuse_rename2_in {
	uint64_t	newdir;
	uint32_t	flags;
	uint32_t	padding;
};

struct fuse_link_in {
	uint64_t	oldnodeid;
};

struct fuse_setattr_in {
	uint32_t	valid;
	uint32_t	padding;
	uint64_t	fh;
	uint64_t	size;
	uint64_t	lock_owner;
	uint64_t	atime;
	uint64_t	mtime;
	uint64_t	ctime;
	uint32_t	atimensec;
	uint32_t	mtimensec;
	uint32_t	ctimensec;
	uint32_t	mode;
	uint32_t	unused4;
	uint32_t	uid;
	uint32_t	gid;
	uint32_t	unused5;
};

struct fuse_open_in {
	uint32_t	flags;
	uint32_t	open_flags;	/* FUSE_OPEN_... */
};

struct fuse_create_in {
	uint32_t	flags;
	uint32_t	mode;
	uint32_t	umask;
	uint32_t	open_flags;	/* FUSE_OPEN_... */
};

struct fuse_open_out {
	uint64_t	fh;
	uint32_t	open_flags;
	uint32_t	padding;
};

struct fuse_release_in {
	uint64_t	fh;
	uint32_t	flags;
	uint32_t	release_flags;
	uint64_t	lock_owner;
};

struct fuse_flush_in {
	uint64_t	fh;
	uint32_t	unused;
	uint32_t	padding;
	uint64_t	lock_owner;
};

struct fuse_read_in {
	uint64_t	fh;
	uint64_t	offset;
	uint32_t	size;
	uint32_t	read_flags;
	uint64_t	lock_owner;
	uint32_t	flags;
	uint32_t	padding;
};

#define FUSE_COMPAT_WRITE_IN_SIZE 24

struct fuse_write_in {
	uint64_t	fh;
	uint64_t	offset;
	uint32_t	size;
	uint32_t	write_flags;
	uint64_t	lock_owner;
	uint32_t	flags;
	uint32_t	padding;
};

struct fuse_write_out {
	uint32_t	size;
	uint32_t	padding;
};

#define FUSE_COMPAT_STATFS_SIZE 48

struct fuse_statfs_out {
	struct fuse_kstatfs st;
};

struct fuse_fsync_in {
	uint64_t	fh;
	uint32_t	fsync_flags;
	uint32_t	padding;
};

#define FUSE_COMPAT_SETXATTR_IN_SIZE 8

struct fuse_setxattr_in {
	uint32_t	size;
	uint32_t	flags;
	uint32_t	setxattr_flags;
	uint32_t	padding;
};

struct fuse_getxattr_in {
	uint32_t	size;
	uint32_t	padding;
};

struct fuse_getxattr_out {
	uint32_t	size;
	uint32_t	padding;
};

struct fuse_lk_in {
	uint64_t	fh;
	uint64_t	owner;
	struct fuse_file_lock lk;
	uint32_t	lk_flags;
	uint32_t	padding;
};

struct fuse_lk_out {
	struct fuse_file_lock lk;
};

struct fuse_access_in {
	uint32_t	mask;
	uint32_t	padding;
};

struct fuse_init_in {
	uint32_t	major;
	uint32_t	minor;
	uint32_t	max_readahead;
	uint32_t	flags;
};

#define FUSE_COMPAT_INIT_OUT_SIZE 8
#define FUSE_COMPAT_22_INIT_OUT_SIZE 24

struct fuse_init_out {
	uint32_t	major;
	uint32_t	minor;
	uint32_t	max_readahead;
	uint32_t	flags;
	uint16_t	max_background;
	uint16_t	congestion_threshold;
	uint32_t	max_write;
	uint32_t	time_gran;
	uint16_t	max_pages;
	uint16_t	map_alignment;
	uint32_t	unused[8];
};

#define CUSE_INIT_INFO_MAX 4096

struct cuse_init_in {
	uint32_t	major;
	uint32_t	minor;
	uint32_t	unused;
	uint32_t	flags;
};

struct cuse_init_out {
	uint32_t	major;
	uint32_t	minor;
	uint32_t	unused;
	uint32_t	flags;
	uint32_t	max_read;
	uint32_t	max_write;
	uint32_t	dev_major;		/* chardev major */
	uint32_t	dev_minor;		/* chardev minor */
	uint32_t	spare[10];
};

struct fuse_interrupt_in {
	uint64_t	unique;
};

struct fuse_bmap_in {
	uint64_t	block;
	uint32_t	blocksize;
	uint32_t	padding;
};

struct fuse_bmap_out {
	uint64_t	block;
};

struct fuse_ioctl_in {
	uint64_t	fh;
	uint32_t	flags;
	uint32_t	cmd;
	uint64_t	arg;
	uint32_t	in_size;
	uint32_t	out_size;
};

struct fuse_ioctl_iovec {
	uint64_t	base;
	uint64_t	len;
};

struct fuse_ioctl_out {
	int32_t		result;
	uint32_t	flags;
	uint32_t	in_iovs;
	uint32_t	out_iovs;
};

struct fuse_poll_in {
	uint64_t	fh;
	uint64_t	kh;
	uint32_t	flags;
	uint32_t	events;
};

struct fuse_poll_out {
	uint32_t	revents;
	uint32_t	padding;
};

struct fuse_notify_poll_wakeup_out {
	uint64_t	kh;
};

struct fuse_fallocate_in {
	uint64_t	fh;
	uint64_t	offset;
	uint64_t	length;
	uint32_t	mode;
	uint32_t	padding;
};

struct fuse_in_header {
	uint32_t	len;
	uint32_t	opcode;
	uint64_t	unique;
	uint64_t	nodeid;
	uint32_t	uid;
	uint32_t	gid;
	uint32_t	pid;
	uint32_t	padding;
};

struct fuse_out_header {
	uint32_t	len;
	int32_t		error;
	uint64_t	unique;
};

struct fuse_dirent {
	uint64_t	ino;
	uint64_t	off;
	uint32_t	namelen;
	uint32_t	type;
	char name[];
};

#define FUSE_NAME_OFFSET offsetof(struct fuse_dirent, name)
#define FUSE_DIRENT_ALIGN(x) \
	(((x) + sizeof(uint64_t) - 1) & ~(sizeof(uint64_t) - 1))
#define FUSE_DIRENT_SIZE(d) \
	FUSE_DIRENT_ALIGN(FUSE_NAME_OFFSET + (d)->namelen)

struct fuse_direntplus {
	struct fuse_entry_out entry_out;
	struct fuse_dirent dirent;
};

#define FUSE_NAME_OFFSET_DIRENTPLUS \
	offsetof(struct fuse_direntplus, dirent.name)
#define FUSE_DIRENTPLUS_SIZE(d) \
	FUSE_DIRENT_ALIGN(FUSE_NAME_OFFSET_DIRENTPLUS + (d)->dirent.namelen)

struct fuse_notify_inval_inode_out {
	uint64_t	ino;
	int64_t		off;
	int64_t		len;
};

struct fuse_notify_inval_entry_out {
	uint64_t	parent;
	uint32_t	namelen;
	uint32_t	padding;
};

struct fuse_notify_delete_out {
	uint64_t	parent;
	uint64_t	child;
	uint32_t	namelen;
	uint32_t	padding;
};

struct fuse_notify_store_out {
	uint64_t	nodeid;
	uint64_t	offset;
	uint32_t	size;
	uint32_t	padding;
};

struct fuse_notify_retrieve_out {
	uint64_t	notify_unique;
	uint64_t	nodeid;
	uint64_t	offset;
	uint32_t	size;
	uint32_t	padding;
};

/* Matches the size of fuse_write_in */
struct fuse_notify_retrieve_in {
	uint64_t	dummy1;
	uint64_t	offset;
	uint32_t	size;
	uint32_t	dummy2;
	uint64_t	dummy3;
	uint64_t	dummy4;
};

/* Device ioctls: */
#define FUSE_DEV_IOC_MAGIC		229
#define FUSE_DEV_IOC_CLONE		_IOR(FUSE_DEV_IOC_MAGIC, 0, uint32_t)

struct fuse_lseek_in {
	uint64_t	fh;
	uint64_t	offset;
	uint32_t	whence;
	uint32_t	padding;
};

struct fuse_lseek_out {
	uint64_t	offset;
};

struct fuse_copy_file_range_in {
	uint64_t	fh_in;
	uint64_t	off_in;
	uint64_t	nodeid_out;
	uint64_t	fh_out;
	uint64_t	off_out;
	uint64_t	len;
	uint64_t	flags;
};

#define FUSE_SETUPMAPPING_FLAG_WRITE (1ull << 0)
#define FUSE_SETUPMAPPING_FLAG_READ (1ull << 1)
struct fuse_setupmapping_in {
	/* An already open handle */
	uint64_t	fh;
	/* Offset into the file to start the mapping */
	uint64_t	foffset;
	/* Length of mapping required */
	uint64_t	len;
	/* Flags, FUSE_SETUPMAPPING_FLAG_* */
	uint64_t	flags;
	/* Offset in Memory Window */
	uint64_t	moffset;
};

struct fuse_removemapping_in {
	/* number of fuse_removemapping_one follows */
	uint32_t        count;
};

struct fuse_removemapping_one {
	/* Offset into the dax window start the unmapping */
	uint64_t        moffset;
	/* Length of mapping required */
	uint64_t	len;
};

#define FUSE_REMOVEMAPPING_MAX_ENTRY   \
		(PAGE_SIZE / sizeof(struct fuse_removemapping_one))

struct fuse_syncfs_in {
	uint64_t	padding;
};

#endif /* _LINUX_FUSE_H */<|MERGE_RESOLUTION|>--- conflicted
+++ resolved
@@ -184,12 +184,9 @@
  *
  *  7.34
  *  - add FUSE_SYNCFS
-<<<<<<< HEAD
-=======
  *
  *  7.35
  *  - add FOPEN_NOFLUSH
->>>>>>> df0cc57e
  */
 
 #ifndef _LINUX_FUSE_H
@@ -225,11 +222,7 @@
 #define FUSE_KERNEL_VERSION 7
 
 /** Minor version number of this interface */
-<<<<<<< HEAD
-#define FUSE_KERNEL_MINOR_VERSION 34
-=======
 #define FUSE_KERNEL_MINOR_VERSION 35
->>>>>>> df0cc57e
 
 /** The node ID of the root inode */
 #define FUSE_ROOT_ID 1
