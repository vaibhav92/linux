/* SPDX-License-Identifier: GPL-2.0-or-later */
/*
 *  V4L2 controls support header.
 *
 *  Copyright (C) 2010  Hans Verkuil <hverkuil@xs4all.nl>
 */

#ifndef _V4L2_CTRLS_H
#define _V4L2_CTRLS_H

#include <linux/list.h>
#include <linux/mutex.h>
#include <linux/videodev2.h>
#include <media/media-request.h>

/*
<<<<<<< HEAD
 * Include the mpeg2 and fwht stateless codec compound control definitions.
=======
 * Include the stateless codec compound control definitions.
>>>>>>> 4ff96fb5
 * This will move to the public headers once this API is fully stable.
 */
#include <media/mpeg2-ctrls.h>
#include <media/fwht-ctrls.h>
<<<<<<< HEAD
=======
#include <media/h264-ctrls.h>
>>>>>>> 4ff96fb5

/* forward references */
struct file;
struct v4l2_ctrl_handler;
struct v4l2_ctrl_helper;
struct v4l2_ctrl;
struct video_device;
struct v4l2_subdev;
struct v4l2_subscribed_event;
struct v4l2_fh;
struct poll_table_struct;

/**
 * union v4l2_ctrl_ptr - A pointer to a control value.
 * @p_s32:			Pointer to a 32-bit signed value.
 * @p_s64:			Pointer to a 64-bit signed value.
 * @p_u8:			Pointer to a 8-bit unsigned value.
 * @p_u16:			Pointer to a 16-bit unsigned value.
 * @p_u32:			Pointer to a 32-bit unsigned value.
 * @p_char:			Pointer to a string.
 * @p_mpeg2_slice_params:	Pointer to a MPEG2 slice parameters structure.
 * @p_mpeg2_quantization:	Pointer to a MPEG2 quantization data structure.
 * @p_fwht_params:		Pointer to a FWHT stateless parameters structure.
<<<<<<< HEAD
=======
 * @p_h264_sps:			Pointer to a struct v4l2_ctrl_h264_sps.
 * @p_h264_pps:			Pointer to a struct v4l2_ctrl_h264_pps.
 * @p_h264_scaling_matrix:	Pointer to a struct v4l2_ctrl_h264_scaling_matrix.
 * @p_h264_slice_params:	Pointer to a struct v4l2_ctrl_h264_slice_params.
 * @p_h264_decode_params:	Pointer to a struct v4l2_ctrl_h264_decode_params.
>>>>>>> 4ff96fb5
 * @p:				Pointer to a compound value.
 */
union v4l2_ctrl_ptr {
	s32 *p_s32;
	s64 *p_s64;
	u8 *p_u8;
	u16 *p_u16;
	u32 *p_u32;
	char *p_char;
	struct v4l2_ctrl_mpeg2_slice_params *p_mpeg2_slice_params;
	struct v4l2_ctrl_mpeg2_quantization *p_mpeg2_quantization;
	struct v4l2_ctrl_fwht_params *p_fwht_params;
<<<<<<< HEAD
=======
	struct v4l2_ctrl_h264_sps *p_h264_sps;
	struct v4l2_ctrl_h264_pps *p_h264_pps;
	struct v4l2_ctrl_h264_scaling_matrix *p_h264_scaling_matrix;
	struct v4l2_ctrl_h264_slice_params *p_h264_slice_params;
	struct v4l2_ctrl_h264_decode_params *p_h264_decode_params;
>>>>>>> 4ff96fb5
	void *p;
};

/**
 * struct v4l2_ctrl_ops - The control operations that the driver has to provide.
 *
 * @g_volatile_ctrl: Get a new value for this control. Generally only relevant
 *		for volatile (and usually read-only) controls such as a control
 *		that returns the current signal strength which changes
 *		continuously.
 *		If not set, then the currently cached value will be returned.
 * @try_ctrl:	Test whether the control's value is valid. Only relevant when
 *		the usual min/max/step checks are not sufficient.
 * @s_ctrl:	Actually set the new control value. s_ctrl is compulsory. The
 *		ctrl->handler->lock is held when these ops are called, so no
 *		one else can access controls owned by that handler.
 */
struct v4l2_ctrl_ops {
	int (*g_volatile_ctrl)(struct v4l2_ctrl *ctrl);
	int (*try_ctrl)(struct v4l2_ctrl *ctrl);
	int (*s_ctrl)(struct v4l2_ctrl *ctrl);
};

/**
 * struct v4l2_ctrl_type_ops - The control type operations that the driver
 *			       has to provide.
 *
 * @equal: return true if both values are equal.
 * @init: initialize the value.
 * @log: log the value.
 * @validate: validate the value. Return 0 on success and a negative value
 *	otherwise.
 */
struct v4l2_ctrl_type_ops {
	bool (*equal)(const struct v4l2_ctrl *ctrl, u32 idx,
		      union v4l2_ctrl_ptr ptr1,
		      union v4l2_ctrl_ptr ptr2);
	void (*init)(const struct v4l2_ctrl *ctrl, u32 idx,
		     union v4l2_ctrl_ptr ptr);
	void (*log)(const struct v4l2_ctrl *ctrl);
	int (*validate)(const struct v4l2_ctrl *ctrl, u32 idx,
			union v4l2_ctrl_ptr ptr);
};

/**
 * typedef v4l2_ctrl_notify_fnc - typedef for a notify argument with a function
 *	that should be called when a control value has changed.
 *
 * @ctrl: pointer to struct &v4l2_ctrl
 * @priv: control private data
 *
 * This typedef definition is used as an argument to v4l2_ctrl_notify()
 * and as an argument at struct &v4l2_ctrl_handler.
 */
typedef void (*v4l2_ctrl_notify_fnc)(struct v4l2_ctrl *ctrl, void *priv);

/**
 * struct v4l2_ctrl - The control structure.
 *
 * @node:	The list node.
 * @ev_subs:	The list of control event subscriptions.
 * @handler:	The handler that owns the control.
 * @cluster:	Point to start of cluster array.
 * @ncontrols:	Number of controls in cluster array.
 * @done:	Internal flag: set for each processed control.
 * @is_new:	Set when the user specified a new value for this control. It
 *		is also set when called from v4l2_ctrl_handler_setup(). Drivers
 *		should never set this flag.
 * @has_changed: Set when the current value differs from the new value. Drivers
 *		should never use this flag.
 * @is_private: If set, then this control is private to its handler and it
 *		will not be added to any other handlers. Drivers can set
 *		this flag.
 * @is_auto:   If set, then this control selects whether the other cluster
 *		members are in 'automatic' mode or 'manual' mode. This is
 *		used for autogain/gain type clusters. Drivers should never
 *		set this flag directly.
 * @is_int:    If set, then this control has a simple integer value (i.e. it
 *		uses ctrl->val).
 * @is_string: If set, then this control has type %V4L2_CTRL_TYPE_STRING.
 * @is_ptr:	If set, then this control is an array and/or has type >=
 *		%V4L2_CTRL_COMPOUND_TYPES
 *		and/or has type %V4L2_CTRL_TYPE_STRING. In other words, &struct
 *		v4l2_ext_control uses field p to point to the data.
 * @is_array: If set, then this control contains an N-dimensional array.
 * @has_volatiles: If set, then one or more members of the cluster are volatile.
 *		Drivers should never touch this flag.
 * @call_notify: If set, then call the handler's notify function whenever the
 *		control's value changes.
 * @manual_mode_value: If the is_auto flag is set, then this is the value
 *		of the auto control that determines if that control is in
 *		manual mode. So if the value of the auto control equals this
 *		value, then the whole cluster is in manual mode. Drivers should
 *		never set this flag directly.
 * @ops:	The control ops.
 * @type_ops:	The control type ops.
 * @id:	The control ID.
 * @name:	The control name.
 * @type:	The control type.
 * @minimum:	The control's minimum value.
 * @maximum:	The control's maximum value.
 * @default_value: The control's default value.
 * @step:	The control's step value for non-menu controls.
 * @elems:	The number of elements in the N-dimensional array.
 * @elem_size:	The size in bytes of the control.
 * @dims:	The size of each dimension.
 * @nr_of_dims:The number of dimensions in @dims.
 * @menu_skip_mask: The control's skip mask for menu controls. This makes it
 *		easy to skip menu items that are not valid. If bit X is set,
 *		then menu item X is skipped. Of course, this only works for
 *		menus with <= 32 menu items. There are no menus that come
 *		close to that number, so this is OK. Should we ever need more,
 *		then this will have to be extended to a u64 or a bit array.
 * @qmenu:	A const char * array for all menu items. Array entries that are
 *		empty strings ("") correspond to non-existing menu items (this
 *		is in addition to the menu_skip_mask above). The last entry
 *		must be NULL.
 *		Used only if the @type is %V4L2_CTRL_TYPE_MENU.
 * @qmenu_int:	A 64-bit integer array for with integer menu items.
 *		The size of array must be equal to the menu size, e. g.:
 *		:math:`ceil(\frac{maximum - minimum}{step}) + 1`.
 *		Used only if the @type is %V4L2_CTRL_TYPE_INTEGER_MENU.
 * @flags:	The control's flags.
 * @cur:	Structure to store the current value.
 * @cur.val:	The control's current value, if the @type is represented via
 *		a u32 integer (see &enum v4l2_ctrl_type).
 * @val:	The control's new s32 value.
 * @priv:	The control's private pointer. For use by the driver. It is
 *		untouched by the control framework. Note that this pointer is
 *		not freed when the control is deleted. Should this be needed
 *		then a new internal bitfield can be added to tell the framework
 *		to free this pointer.
 * @p_cur:	The control's current value represented via a union which
 *		provides a standard way of accessing control types
 *		through a pointer.
 * @p_new:	The control's new value represented via a union which provides
 *		a standard way of accessing control types
 *		through a pointer.
 */
struct v4l2_ctrl {
	/* Administrative fields */
	struct list_head node;
	struct list_head ev_subs;
	struct v4l2_ctrl_handler *handler;
	struct v4l2_ctrl **cluster;
	unsigned int ncontrols;

	unsigned int done:1;

	unsigned int is_new:1;
	unsigned int has_changed:1;
	unsigned int is_private:1;
	unsigned int is_auto:1;
	unsigned int is_int:1;
	unsigned int is_string:1;
	unsigned int is_ptr:1;
	unsigned int is_array:1;
	unsigned int has_volatiles:1;
	unsigned int call_notify:1;
	unsigned int manual_mode_value:8;

	const struct v4l2_ctrl_ops *ops;
	const struct v4l2_ctrl_type_ops *type_ops;
	u32 id;
	const char *name;
	enum v4l2_ctrl_type type;
	s64 minimum, maximum, default_value;
	u32 elems;
	u32 elem_size;
	u32 dims[V4L2_CTRL_MAX_DIMS];
	u32 nr_of_dims;
	union {
		u64 step;
		u64 menu_skip_mask;
	};
	union {
		const char * const *qmenu;
		const s64 *qmenu_int;
	};
	unsigned long flags;
	void *priv;
	s32 val;
	struct {
		s32 val;
	} cur;

	union v4l2_ctrl_ptr p_new;
	union v4l2_ctrl_ptr p_cur;
};

/**
 * struct v4l2_ctrl_ref - The control reference.
 *
 * @node:	List node for the sorted list.
 * @next:	Single-link list node for the hash.
 * @ctrl:	The actual control information.
 * @helper:	Pointer to helper struct. Used internally in
 *		``prepare_ext_ctrls`` function at ``v4l2-ctrl.c``.
 * @from_other_dev: If true, then @ctrl was defined in another
 *		device than the &struct v4l2_ctrl_handler.
 * @req_done:	Internal flag: if the control handler containing this control
 *		reference is bound to a media request, then this is set when
 *		the control has been applied. This prevents applying controls
 *		from a cluster with multiple controls twice (when the first
 *		control of a cluster is applied, they all are).
 * @req:	If set, this refers to another request that sets this control.
 * @p_req:	If the control handler containing this control reference
 *		is bound to a media request, then this points to the
 *		value of the control that should be applied when the request
 *		is executed, or to the value of the control at the time
 *		that the request was completed.
 *
 * Each control handler has a list of these refs. The list_head is used to
 * keep a sorted-by-control-ID list of all controls, while the next pointer
 * is used to link the control in the hash's bucket.
 */
struct v4l2_ctrl_ref {
	struct list_head node;
	struct v4l2_ctrl_ref *next;
	struct v4l2_ctrl *ctrl;
	struct v4l2_ctrl_helper *helper;
	bool from_other_dev;
	bool req_done;
	struct v4l2_ctrl_ref *req;
	union v4l2_ctrl_ptr p_req;
};

/**
 * struct v4l2_ctrl_handler - The control handler keeps track of all the
 *	controls: both the controls owned by the handler and those inherited
 *	from other handlers.
 *
 * @_lock:	Default for "lock".
 * @lock:	Lock to control access to this handler and its controls.
 *		May be replaced by the user right after init.
 * @ctrls:	The list of controls owned by this handler.
 * @ctrl_refs:	The list of control references.
 * @cached:	The last found control reference. It is common that the same
 *		control is needed multiple times, so this is a simple
 *		optimization.
 * @buckets:	Buckets for the hashing. Allows for quick control lookup.
 * @notify:	A notify callback that is called whenever the control changes
 *		value.
 *		Note that the handler's lock is held when the notify function
 *		is called!
 * @notify_priv: Passed as argument to the v4l2_ctrl notify callback.
 * @nr_of_buckets: Total number of buckets in the array.
 * @error:	The error code of the first failed control addition.
 * @request_is_queued: True if the request was queued.
 * @requests:	List to keep track of open control handler request objects.
 *		For the parent control handler (@req_obj.req == NULL) this
 *		is the list header. When the parent control handler is
 *		removed, it has to unbind and put all these requests since
 *		they refer to the parent.
 * @requests_queued: List of the queued requests. This determines the order
 *		in which these controls are applied. Once the request is
 *		completed it is removed from this list.
 * @req_obj:	The &struct media_request_object, used to link into a
 *		&struct media_request. This request object has a refcount.
 */
struct v4l2_ctrl_handler {
	struct mutex _lock;
	struct mutex *lock;
	struct list_head ctrls;
	struct list_head ctrl_refs;
	struct v4l2_ctrl_ref *cached;
	struct v4l2_ctrl_ref **buckets;
	v4l2_ctrl_notify_fnc notify;
	void *notify_priv;
	u16 nr_of_buckets;
	int error;
	bool request_is_queued;
	struct list_head requests;
	struct list_head requests_queued;
	struct media_request_object req_obj;
};

/**
 * struct v4l2_ctrl_config - Control configuration structure.
 *
 * @ops:	The control ops.
 * @type_ops:	The control type ops. Only needed for compound controls.
 * @id:	The control ID.
 * @name:	The control name.
 * @type:	The control type.
 * @min:	The control's minimum value.
 * @max:	The control's maximum value.
 * @step:	The control's step value for non-menu controls.
 * @def:	The control's default value.
 * @dims:	The size of each dimension.
 * @elem_size:	The size in bytes of the control.
 * @flags:	The control's flags.
 * @menu_skip_mask: The control's skip mask for menu controls. This makes it
 *		easy to skip menu items that are not valid. If bit X is set,
 *		then menu item X is skipped. Of course, this only works for
 *		menus with <= 64 menu items. There are no menus that come
 *		close to that number, so this is OK. Should we ever need more,
 *		then this will have to be extended to a bit array.
 * @qmenu:	A const char * array for all menu items. Array entries that are
 *		empty strings ("") correspond to non-existing menu items (this
 *		is in addition to the menu_skip_mask above). The last entry
 *		must be NULL.
 * @qmenu_int:	A const s64 integer array for all menu items of the type
 *		V4L2_CTRL_TYPE_INTEGER_MENU.
 * @is_private: If set, then this control is private to its handler and it
 *		will not be added to any other handlers.
 */
struct v4l2_ctrl_config {
	const struct v4l2_ctrl_ops *ops;
	const struct v4l2_ctrl_type_ops *type_ops;
	u32 id;
	const char *name;
	enum v4l2_ctrl_type type;
	s64 min;
	s64 max;
	u64 step;
	s64 def;
	u32 dims[V4L2_CTRL_MAX_DIMS];
	u32 elem_size;
	u32 flags;
	u64 menu_skip_mask;
	const char * const *qmenu;
	const s64 *qmenu_int;
	unsigned int is_private:1;
};

/**
 * v4l2_ctrl_fill - Fill in the control fields based on the control ID.
 *
 * @id: ID of the control
 * @name: pointer to be filled with a string with the name of the control
 * @type: pointer for storing the type of the control
 * @min: pointer for storing the minimum value for the control
 * @max: pointer for storing the maximum value for the control
 * @step: pointer for storing the control step
 * @def: pointer for storing the default value for the control
 * @flags: pointer for storing the flags to be used on the control
 *
 * This works for all standard V4L2 controls.
 * For non-standard controls it will only fill in the given arguments
 * and @name content will be set to %NULL.
 *
 * This function will overwrite the contents of @name, @type and @flags.
 * The contents of @min, @max, @step and @def may be modified depending on
 * the type.
 *
 * .. note::
 *
 *    Do not use in drivers! It is used internally for backwards compatibility
 *    control handling only. Once all drivers are converted to use the new
 *    control framework this function will no longer be exported.
 */
void v4l2_ctrl_fill(u32 id, const char **name, enum v4l2_ctrl_type *type,
		    s64 *min, s64 *max, u64 *step, s64 *def, u32 *flags);


/**
 * v4l2_ctrl_handler_init_class() - Initialize the control handler.
 * @hdl:	The control handler.
 * @nr_of_controls_hint: A hint of how many controls this handler is
 *		expected to refer to. This is the total number, so including
 *		any inherited controls. It doesn't have to be precise, but if
 *		it is way off, then you either waste memory (too many buckets
 *		are allocated) or the control lookup becomes slower (not enough
 *		buckets are allocated, so there are more slow list lookups).
 *		It will always work, though.
 * @key:	Used by the lock validator if CONFIG_LOCKDEP is set.
 * @name:	Used by the lock validator if CONFIG_LOCKDEP is set.
 *
 * .. attention::
 *
 *    Never use this call directly, always use the v4l2_ctrl_handler_init()
 *    macro that hides the @key and @name arguments.
 *
 * Return: returns an error if the buckets could not be allocated. This
 * error will also be stored in @hdl->error.
 */
int v4l2_ctrl_handler_init_class(struct v4l2_ctrl_handler *hdl,
				 unsigned int nr_of_controls_hint,
				 struct lock_class_key *key, const char *name);

#ifdef CONFIG_LOCKDEP

/**
 * v4l2_ctrl_handler_init - helper function to create a static struct
 *	 &lock_class_key and calls v4l2_ctrl_handler_init_class()
 *
 * @hdl:	The control handler.
 * @nr_of_controls_hint: A hint of how many controls this handler is
 *		expected to refer to. This is the total number, so including
 *		any inherited controls. It doesn't have to be precise, but if
 *		it is way off, then you either waste memory (too many buckets
 *		are allocated) or the control lookup becomes slower (not enough
 *		buckets are allocated, so there are more slow list lookups).
 *		It will always work, though.
 *
 * This helper function creates a static struct &lock_class_key and
 * calls v4l2_ctrl_handler_init_class(), providing a proper name for the lock
 * validador.
 *
 * Use this helper function to initialize a control handler.
 */
#define v4l2_ctrl_handler_init(hdl, nr_of_controls_hint)		\
(									\
	({								\
		static struct lock_class_key _key;			\
		v4l2_ctrl_handler_init_class(hdl, nr_of_controls_hint,	\
					&_key,				\
					KBUILD_BASENAME ":"		\
					__stringify(__LINE__) ":"	\
					"(" #hdl ")->_lock");		\
	})								\
)
#else
#define v4l2_ctrl_handler_init(hdl, nr_of_controls_hint)		\
	v4l2_ctrl_handler_init_class(hdl, nr_of_controls_hint, NULL, NULL)
#endif

/**
 * v4l2_ctrl_handler_free() - Free all controls owned by the handler and free
 * the control list.
 * @hdl:	The control handler.
 *
 * Does nothing if @hdl == NULL.
 */
void v4l2_ctrl_handler_free(struct v4l2_ctrl_handler *hdl);

/**
 * v4l2_ctrl_lock() - Helper function to lock the handler
 * associated with the control.
 * @ctrl:	The control to lock.
 */
static inline void v4l2_ctrl_lock(struct v4l2_ctrl *ctrl)
{
	mutex_lock(ctrl->handler->lock);
}

/**
 * v4l2_ctrl_unlock() - Helper function to unlock the handler
 * associated with the control.
 * @ctrl:	The control to unlock.
 */
static inline void v4l2_ctrl_unlock(struct v4l2_ctrl *ctrl)
{
	mutex_unlock(ctrl->handler->lock);
}

/**
 * __v4l2_ctrl_handler_setup() - Call the s_ctrl op for all controls belonging
 * to the handler to initialize the hardware to the current control values. The
 * caller is responsible for acquiring the control handler mutex on behalf of
 * __v4l2_ctrl_handler_setup().
 * @hdl:	The control handler.
 *
 * Button controls will be skipped, as are read-only controls.
 *
 * If @hdl == NULL, then this just returns 0.
 */
int __v4l2_ctrl_handler_setup(struct v4l2_ctrl_handler *hdl);

/**
 * v4l2_ctrl_handler_setup() - Call the s_ctrl op for all controls belonging
 * to the handler to initialize the hardware to the current control values.
 * @hdl:	The control handler.
 *
 * Button controls will be skipped, as are read-only controls.
 *
 * If @hdl == NULL, then this just returns 0.
 */
int v4l2_ctrl_handler_setup(struct v4l2_ctrl_handler *hdl);

/**
 * v4l2_ctrl_handler_log_status() - Log all controls owned by the handler.
 * @hdl:	The control handler.
 * @prefix:	The prefix to use when logging the control values. If the
 *		prefix does not end with a space, then ": " will be added
 *		after the prefix. If @prefix == NULL, then no prefix will be
 *		used.
 *
 * For use with VIDIOC_LOG_STATUS.
 *
 * Does nothing if @hdl == NULL.
 */
void v4l2_ctrl_handler_log_status(struct v4l2_ctrl_handler *hdl,
				  const char *prefix);

/**
 * v4l2_ctrl_new_custom() - Allocate and initialize a new custom V4L2
 *	control.
 *
 * @hdl:	The control handler.
 * @cfg:	The control's configuration data.
 * @priv:	The control's driver-specific private data.
 *
 * If the &v4l2_ctrl struct could not be allocated then NULL is returned
 * and @hdl->error is set to the error code (if it wasn't set already).
 */
struct v4l2_ctrl *v4l2_ctrl_new_custom(struct v4l2_ctrl_handler *hdl,
				       const struct v4l2_ctrl_config *cfg,
				       void *priv);

/**
 * v4l2_ctrl_new_std() - Allocate and initialize a new standard V4L2 non-menu
 *	control.
 *
 * @hdl:	The control handler.
 * @ops:	The control ops.
 * @id:		The control ID.
 * @min:	The control's minimum value.
 * @max:	The control's maximum value.
 * @step:	The control's step value
 * @def:	The control's default value.
 *
 * If the &v4l2_ctrl struct could not be allocated, or the control
 * ID is not known, then NULL is returned and @hdl->error is set to the
 * appropriate error code (if it wasn't set already).
 *
 * If @id refers to a menu control, then this function will return NULL.
 *
 * Use v4l2_ctrl_new_std_menu() when adding menu controls.
 */
struct v4l2_ctrl *v4l2_ctrl_new_std(struct v4l2_ctrl_handler *hdl,
				    const struct v4l2_ctrl_ops *ops,
				    u32 id, s64 min, s64 max, u64 step,
				    s64 def);

/**
 * v4l2_ctrl_new_std_menu() - Allocate and initialize a new standard V4L2
 *	menu control.
 *
 * @hdl:	The control handler.
 * @ops:	The control ops.
 * @id:		The control ID.
 * @max:	The control's maximum value.
 * @mask:	The control's skip mask for menu controls. This makes it
 *		easy to skip menu items that are not valid. If bit X is set,
 *		then menu item X is skipped. Of course, this only works for
 *		menus with <= 64 menu items. There are no menus that come
 *		close to that number, so this is OK. Should we ever need more,
 *		then this will have to be extended to a bit array.
 * @def:	The control's default value.
 *
 * Same as v4l2_ctrl_new_std(), but @min is set to 0 and the @mask value
 * determines which menu items are to be skipped.
 *
 * If @id refers to a non-menu control, then this function will return NULL.
 */
struct v4l2_ctrl *v4l2_ctrl_new_std_menu(struct v4l2_ctrl_handler *hdl,
					 const struct v4l2_ctrl_ops *ops,
					 u32 id, u8 max, u64 mask, u8 def);

/**
 * v4l2_ctrl_new_std_menu_items() - Create a new standard V4L2 menu control
 *	with driver specific menu.
 *
 * @hdl:	The control handler.
 * @ops:	The control ops.
 * @id:	The control ID.
 * @max:	The control's maximum value.
 * @mask:	The control's skip mask for menu controls. This makes it
 *		easy to skip menu items that are not valid. If bit X is set,
 *		then menu item X is skipped. Of course, this only works for
 *		menus with <= 64 menu items. There are no menus that come
 *		close to that number, so this is OK. Should we ever need more,
 *		then this will have to be extended to a bit array.
 * @def:	The control's default value.
 * @qmenu:	The new menu.
 *
 * Same as v4l2_ctrl_new_std_menu(), but @qmenu will be the driver specific
 * menu of this control.
 *
 */
struct v4l2_ctrl *v4l2_ctrl_new_std_menu_items(struct v4l2_ctrl_handler *hdl,
					       const struct v4l2_ctrl_ops *ops,
					       u32 id, u8 max,
					       u64 mask, u8 def,
					       const char * const *qmenu);

/**
 * v4l2_ctrl_new_int_menu() - Create a new standard V4L2 integer menu control.
 *
 * @hdl:	The control handler.
 * @ops:	The control ops.
 * @id:	The control ID.
 * @max:	The control's maximum value.
 * @def:	The control's default value.
 * @qmenu_int:	The control's menu entries.
 *
 * Same as v4l2_ctrl_new_std_menu(), but @mask is set to 0 and it additionally
 * takes as an argument an array of integers determining the menu items.
 *
 * If @id refers to a non-integer-menu control, then this function will
 * return %NULL.
 */
struct v4l2_ctrl *v4l2_ctrl_new_int_menu(struct v4l2_ctrl_handler *hdl,
					 const struct v4l2_ctrl_ops *ops,
					 u32 id, u8 max, u8 def,
					 const s64 *qmenu_int);

/**
 * typedef v4l2_ctrl_filter - Typedef to define the filter function to be
 *	used when adding a control handler.
 *
 * @ctrl: pointer to struct &v4l2_ctrl.
 */

typedef bool (*v4l2_ctrl_filter)(const struct v4l2_ctrl *ctrl);

/**
 * v4l2_ctrl_add_handler() - Add all controls from handler @add to
 *	handler @hdl.
 *
 * @hdl:	The control handler.
 * @add:	The control handler whose controls you want to add to
 *		the @hdl control handler.
 * @filter:	This function will filter which controls should be added.
 * @from_other_dev: If true, then the controls in @add were defined in another
 *		device than @hdl.
 *
 * Does nothing if either of the two handlers is a NULL pointer.
 * If @filter is NULL, then all controls are added. Otherwise only those
 * controls for which @filter returns true will be added.
 * In case of an error @hdl->error will be set to the error code (if it
 * wasn't set already).
 */
int v4l2_ctrl_add_handler(struct v4l2_ctrl_handler *hdl,
			  struct v4l2_ctrl_handler *add,
			  v4l2_ctrl_filter filter,
			  bool from_other_dev);

/**
 * v4l2_ctrl_radio_filter() - Standard filter for radio controls.
 *
 * @ctrl:	The control that is filtered.
 *
 * This will return true for any controls that are valid for radio device
 * nodes. Those are all of the V4L2_CID_AUDIO_* user controls and all FM
 * transmitter class controls.
 *
 * This function is to be used with v4l2_ctrl_add_handler().
 */
bool v4l2_ctrl_radio_filter(const struct v4l2_ctrl *ctrl);

/**
 * v4l2_ctrl_cluster() - Mark all controls in the cluster as belonging
 *	to that cluster.
 *
 * @ncontrols:	The number of controls in this cluster.
 * @controls:	The cluster control array of size @ncontrols.
 */
void v4l2_ctrl_cluster(unsigned int ncontrols, struct v4l2_ctrl **controls);


/**
 * v4l2_ctrl_auto_cluster() - Mark all controls in the cluster as belonging
 *	to that cluster and set it up for autofoo/foo-type handling.
 *
 * @ncontrols:	The number of controls in this cluster.
 * @controls:	The cluster control array of size @ncontrols. The first control
 *		must be the 'auto' control (e.g. autogain, autoexposure, etc.)
 * @manual_val: The value for the first control in the cluster that equals the
 *		manual setting.
 * @set_volatile: If true, then all controls except the first auto control will
 *		be volatile.
 *
 * Use for control groups where one control selects some automatic feature and
 * the other controls are only active whenever the automatic feature is turned
 * off (manual mode). Typical examples: autogain vs gain, auto-whitebalance vs
 * red and blue balance, etc.
 *
 * The behavior of such controls is as follows:
 *
 * When the autofoo control is set to automatic, then any manual controls
 * are set to inactive and any reads will call g_volatile_ctrl (if the control
 * was marked volatile).
 *
 * When the autofoo control is set to manual, then any manual controls will
 * be marked active, and any reads will just return the current value without
 * going through g_volatile_ctrl.
 *
 * In addition, this function will set the %V4L2_CTRL_FLAG_UPDATE flag
 * on the autofoo control and %V4L2_CTRL_FLAG_INACTIVE on the foo control(s)
 * if autofoo is in auto mode.
 */
void v4l2_ctrl_auto_cluster(unsigned int ncontrols,
			    struct v4l2_ctrl **controls,
			    u8 manual_val, bool set_volatile);


/**
 * v4l2_ctrl_find() - Find a control with the given ID.
 *
 * @hdl:	The control handler.
 * @id:	The control ID to find.
 *
 * If @hdl == NULL this will return NULL as well. Will lock the handler so
 * do not use from inside &v4l2_ctrl_ops.
 */
struct v4l2_ctrl *v4l2_ctrl_find(struct v4l2_ctrl_handler *hdl, u32 id);

/**
 * v4l2_ctrl_activate() - Make the control active or inactive.
 * @ctrl:	The control to (de)activate.
 * @active:	True if the control should become active.
 *
 * This sets or clears the V4L2_CTRL_FLAG_INACTIVE flag atomically.
 * Does nothing if @ctrl == NULL.
 * This will usually be called from within the s_ctrl op.
 * The V4L2_EVENT_CTRL event will be generated afterwards.
 *
 * This function assumes that the control handler is locked.
 */
void v4l2_ctrl_activate(struct v4l2_ctrl *ctrl, bool active);

/**
 * __v4l2_ctrl_grab() - Unlocked variant of v4l2_ctrl_grab.
 *
 * @ctrl:	The control to (de)activate.
 * @grabbed:	True if the control should become grabbed.
 *
 * This sets or clears the V4L2_CTRL_FLAG_GRABBED flag atomically.
 * Does nothing if @ctrl == NULL.
 * The V4L2_EVENT_CTRL event will be generated afterwards.
 * This will usually be called when starting or stopping streaming in the
 * driver.
 *
 * This function assumes that the control handler is locked by the caller.
 */
void __v4l2_ctrl_grab(struct v4l2_ctrl *ctrl, bool grabbed);

/**
 * v4l2_ctrl_grab() - Mark the control as grabbed or not grabbed.
 *
 * @ctrl:	The control to (de)activate.
 * @grabbed:	True if the control should become grabbed.
 *
 * This sets or clears the V4L2_CTRL_FLAG_GRABBED flag atomically.
 * Does nothing if @ctrl == NULL.
 * The V4L2_EVENT_CTRL event will be generated afterwards.
 * This will usually be called when starting or stopping streaming in the
 * driver.
 *
 * This function assumes that the control handler is not locked and will
 * take the lock itself.
 */
static inline void v4l2_ctrl_grab(struct v4l2_ctrl *ctrl, bool grabbed)
{
	if (!ctrl)
		return;

	v4l2_ctrl_lock(ctrl);
	__v4l2_ctrl_grab(ctrl, grabbed);
	v4l2_ctrl_unlock(ctrl);
}

/**
 *__v4l2_ctrl_modify_range() - Unlocked variant of v4l2_ctrl_modify_range()
 *
 * @ctrl:	The control to update.
 * @min:	The control's minimum value.
 * @max:	The control's maximum value.
 * @step:	The control's step value
 * @def:	The control's default value.
 *
 * Update the range of a control on the fly. This works for control types
 * INTEGER, BOOLEAN, MENU, INTEGER MENU and BITMASK. For menu controls the
 * @step value is interpreted as a menu_skip_mask.
 *
 * An error is returned if one of the range arguments is invalid for this
 * control type.
 *
 * The caller is responsible for acquiring the control handler mutex on behalf
 * of __v4l2_ctrl_modify_range().
 */
int __v4l2_ctrl_modify_range(struct v4l2_ctrl *ctrl,
			     s64 min, s64 max, u64 step, s64 def);

/**
 * v4l2_ctrl_modify_range() - Update the range of a control.
 *
 * @ctrl:	The control to update.
 * @min:	The control's minimum value.
 * @max:	The control's maximum value.
 * @step:	The control's step value
 * @def:	The control's default value.
 *
 * Update the range of a control on the fly. This works for control types
 * INTEGER, BOOLEAN, MENU, INTEGER MENU and BITMASK. For menu controls the
 * @step value is interpreted as a menu_skip_mask.
 *
 * An error is returned if one of the range arguments is invalid for this
 * control type.
 *
 * This function assumes that the control handler is not locked and will
 * take the lock itself.
 */
static inline int v4l2_ctrl_modify_range(struct v4l2_ctrl *ctrl,
					 s64 min, s64 max, u64 step, s64 def)
{
	int rval;

	v4l2_ctrl_lock(ctrl);
	rval = __v4l2_ctrl_modify_range(ctrl, min, max, step, def);
	v4l2_ctrl_unlock(ctrl);

	return rval;
}

/**
 * v4l2_ctrl_notify() - Function to set a notify callback for a control.
 *
 * @ctrl:	The control.
 * @notify:	The callback function.
 * @priv:	The callback private handle, passed as argument to the callback.
 *
 * This function sets a callback function for the control. If @ctrl is NULL,
 * then it will do nothing. If @notify is NULL, then the notify callback will
 * be removed.
 *
 * There can be only one notify. If another already exists, then a WARN_ON
 * will be issued and the function will do nothing.
 */
void v4l2_ctrl_notify(struct v4l2_ctrl *ctrl, v4l2_ctrl_notify_fnc notify,
		      void *priv);

/**
 * v4l2_ctrl_get_name() - Get the name of the control
 *
 * @id:		The control ID.
 *
 * This function returns the name of the given control ID or NULL if it isn't
 * a known control.
 */
const char *v4l2_ctrl_get_name(u32 id);

/**
 * v4l2_ctrl_get_menu() - Get the menu string array of the control
 *
 * @id:		The control ID.
 *
 * This function returns the NULL-terminated menu string array name of the
 * given control ID or NULL if it isn't a known menu control.
 */
const char * const *v4l2_ctrl_get_menu(u32 id);

/**
 * v4l2_ctrl_get_int_menu() - Get the integer menu array of the control
 *
 * @id:		The control ID.
 * @len:	The size of the integer array.
 *
 * This function returns the integer array of the given control ID or NULL if it
 * if it isn't a known integer menu control.
 */
const s64 *v4l2_ctrl_get_int_menu(u32 id, u32 *len);

/**
 * v4l2_ctrl_g_ctrl() - Helper function to get the control's value from
 *	within a driver.
 *
 * @ctrl:	The control.
 *
 * This returns the control's value safely by going through the control
 * framework. This function will lock the control's handler, so it cannot be
 * used from within the &v4l2_ctrl_ops functions.
 *
 * This function is for integer type controls only.
 */
s32 v4l2_ctrl_g_ctrl(struct v4l2_ctrl *ctrl);

/**
 * __v4l2_ctrl_s_ctrl() - Unlocked variant of v4l2_ctrl_s_ctrl().
 *
 * @ctrl:	The control.
 * @val:	The new value.
 *
 * This sets the control's new value safely by going through the control
 * framework. This function assumes the control's handler is already locked,
 * allowing it to be used from within the &v4l2_ctrl_ops functions.
 *
 * This function is for integer type controls only.
 */
int __v4l2_ctrl_s_ctrl(struct v4l2_ctrl *ctrl, s32 val);

/**
 * v4l2_ctrl_s_ctrl() - Helper function to set the control's value from
 *	within a driver.
 * @ctrl:	The control.
 * @val:	The new value.
 *
 * This sets the control's new value safely by going through the control
 * framework. This function will lock the control's handler, so it cannot be
 * used from within the &v4l2_ctrl_ops functions.
 *
 * This function is for integer type controls only.
 */
static inline int v4l2_ctrl_s_ctrl(struct v4l2_ctrl *ctrl, s32 val)
{
	int rval;

	v4l2_ctrl_lock(ctrl);
	rval = __v4l2_ctrl_s_ctrl(ctrl, val);
	v4l2_ctrl_unlock(ctrl);

	return rval;
}

/**
 * v4l2_ctrl_g_ctrl_int64() - Helper function to get a 64-bit control's value
 *	from within a driver.
 *
 * @ctrl:	The control.
 *
 * This returns the control's value safely by going through the control
 * framework. This function will lock the control's handler, so it cannot be
 * used from within the &v4l2_ctrl_ops functions.
 *
 * This function is for 64-bit integer type controls only.
 */
s64 v4l2_ctrl_g_ctrl_int64(struct v4l2_ctrl *ctrl);

/**
 * __v4l2_ctrl_s_ctrl_int64() - Unlocked variant of v4l2_ctrl_s_ctrl_int64().
 *
 * @ctrl:	The control.
 * @val:	The new value.
 *
 * This sets the control's new value safely by going through the control
 * framework. This function assumes the control's handler is already locked,
 * allowing it to be used from within the &v4l2_ctrl_ops functions.
 *
 * This function is for 64-bit integer type controls only.
 */
int __v4l2_ctrl_s_ctrl_int64(struct v4l2_ctrl *ctrl, s64 val);

/**
 * v4l2_ctrl_s_ctrl_int64() - Helper function to set a 64-bit control's value
 *	from within a driver.
 *
 * @ctrl:	The control.
 * @val:	The new value.
 *
 * This sets the control's new value safely by going through the control
 * framework. This function will lock the control's handler, so it cannot be
 * used from within the &v4l2_ctrl_ops functions.
 *
 * This function is for 64-bit integer type controls only.
 */
static inline int v4l2_ctrl_s_ctrl_int64(struct v4l2_ctrl *ctrl, s64 val)
{
	int rval;

	v4l2_ctrl_lock(ctrl);
	rval = __v4l2_ctrl_s_ctrl_int64(ctrl, val);
	v4l2_ctrl_unlock(ctrl);

	return rval;
}

/**
 * __v4l2_ctrl_s_ctrl_string() - Unlocked variant of v4l2_ctrl_s_ctrl_string().
 *
 * @ctrl:	The control.
 * @s:		The new string.
 *
 * This sets the control's new string safely by going through the control
 * framework. This function assumes the control's handler is already locked,
 * allowing it to be used from within the &v4l2_ctrl_ops functions.
 *
 * This function is for string type controls only.
 */
int __v4l2_ctrl_s_ctrl_string(struct v4l2_ctrl *ctrl, const char *s);

/**
 * v4l2_ctrl_s_ctrl_string() - Helper function to set a control's string value
 *	 from within a driver.
 *
 * @ctrl:	The control.
 * @s:		The new string.
 *
 * This sets the control's new string safely by going through the control
 * framework. This function will lock the control's handler, so it cannot be
 * used from within the &v4l2_ctrl_ops functions.
 *
 * This function is for string type controls only.
 */
static inline int v4l2_ctrl_s_ctrl_string(struct v4l2_ctrl *ctrl, const char *s)
{
	int rval;

	v4l2_ctrl_lock(ctrl);
	rval = __v4l2_ctrl_s_ctrl_string(ctrl, s);
	v4l2_ctrl_unlock(ctrl);

	return rval;
}

/* Internal helper functions that deal with control events. */
extern const struct v4l2_subscribed_event_ops v4l2_ctrl_sub_ev_ops;

/**
 * v4l2_ctrl_replace - Function to be used as a callback to
 *	&struct v4l2_subscribed_event_ops replace\(\)
 *
 * @old: pointer to struct &v4l2_event with the reported
 *	 event;
 * @new: pointer to struct &v4l2_event with the modified
 *	 event;
 */
void v4l2_ctrl_replace(struct v4l2_event *old, const struct v4l2_event *new);

/**
 * v4l2_ctrl_merge - Function to be used as a callback to
 *	&struct v4l2_subscribed_event_ops merge(\)
 *
 * @old: pointer to struct &v4l2_event with the reported
 *	 event;
 * @new: pointer to struct &v4l2_event with the merged
 *	 event;
 */
void v4l2_ctrl_merge(const struct v4l2_event *old, struct v4l2_event *new);

/**
 * v4l2_ctrl_log_status - helper function to implement %VIDIOC_LOG_STATUS ioctl
 *
 * @file: pointer to struct file
 * @fh: unused. Kept just to be compatible to the arguments expected by
 *	&struct v4l2_ioctl_ops.vidioc_log_status.
 *
 * Can be used as a vidioc_log_status function that just dumps all controls
 * associated with the filehandle.
 */
int v4l2_ctrl_log_status(struct file *file, void *fh);

/**
 * v4l2_ctrl_subscribe_event - Subscribes to an event
 *
 *
 * @fh: pointer to struct v4l2_fh
 * @sub: pointer to &struct v4l2_event_subscription
 *
 * Can be used as a vidioc_subscribe_event function that just subscribes
 * control events.
 */
int v4l2_ctrl_subscribe_event(struct v4l2_fh *fh,
				const struct v4l2_event_subscription *sub);

/**
 * v4l2_ctrl_poll - function to be used as a callback to the poll()
 *	That just polls for control events.
 *
 * @file: pointer to struct file
 * @wait: pointer to struct poll_table_struct
 */
__poll_t v4l2_ctrl_poll(struct file *file, struct poll_table_struct *wait);

/**
 * v4l2_ctrl_request_setup - helper function to apply control values in a request
 *
 * @req: The request
 * @parent: The parent control handler ('priv' in media_request_object_find())
 *
 * This is a helper function to call the control handler's s_ctrl callback with
 * the control values contained in the request. Do note that this approach of
 * applying control values in a request is only applicable to memory-to-memory
 * devices.
 */
int v4l2_ctrl_request_setup(struct media_request *req,
			     struct v4l2_ctrl_handler *parent);

/**
 * v4l2_ctrl_request_complete - Complete a control handler request object
 *
 * @req: The request
 * @parent: The parent control handler ('priv' in media_request_object_find())
 *
 * This function is to be called on each control handler that may have had a
 * request object associated with it, i.e. control handlers of a driver that
 * supports requests.
 *
 * The function first obtains the values of any volatile controls in the control
 * handler and attach them to the request. Then, the function completes the
 * request object.
 */
void v4l2_ctrl_request_complete(struct media_request *req,
				struct v4l2_ctrl_handler *parent);

/**
 * v4l2_ctrl_request_hdl_find - Find the control handler in the request
 *
 * @req: The request
 * @parent: The parent control handler ('priv' in media_request_object_find())
 *
 * This function finds the control handler in the request. It may return
 * NULL if not found. When done, you must call v4l2_ctrl_request_put_hdl()
 * with the returned handler pointer.
 *
 * If the request is not in state VALIDATING or QUEUED, then this function
 * will always return NULL.
 *
 * Note that in state VALIDATING the req_queue_mutex is held, so
 * no objects can be added or deleted from the request.
 *
 * In state QUEUED it is the driver that will have to ensure this.
 */
struct v4l2_ctrl_handler *v4l2_ctrl_request_hdl_find(struct media_request *req,
					struct v4l2_ctrl_handler *parent);

/**
 * v4l2_ctrl_request_hdl_put - Put the control handler
 *
 * @hdl: Put this control handler
 *
 * This function released the control handler previously obtained from'
 * v4l2_ctrl_request_hdl_find().
 */
static inline void v4l2_ctrl_request_hdl_put(struct v4l2_ctrl_handler *hdl)
{
	if (hdl)
		media_request_object_put(&hdl->req_obj);
}

/**
 * v4l2_ctrl_request_ctrl_find() - Find a control with the given ID.
 *
 * @hdl: The control handler from the request.
 * @id: The ID of the control to find.
 *
 * This function returns a pointer to the control if this control is
 * part of the request or NULL otherwise.
 */
struct v4l2_ctrl *
v4l2_ctrl_request_hdl_ctrl_find(struct v4l2_ctrl_handler *hdl, u32 id);

/* Helpers for ioctl_ops */

/**
 * v4l2_queryctrl - Helper function to implement
 *	:ref:`VIDIOC_QUERYCTRL <vidioc_queryctrl>` ioctl
 *
 * @hdl: pointer to &struct v4l2_ctrl_handler
 * @qc: pointer to &struct v4l2_queryctrl
 *
 * If hdl == NULL then they will all return -EINVAL.
 */
int v4l2_queryctrl(struct v4l2_ctrl_handler *hdl, struct v4l2_queryctrl *qc);

/**
 * v4l2_query_ext_ctrl - Helper function to implement
 *	 :ref:`VIDIOC_QUERY_EXT_CTRL <vidioc_queryctrl>` ioctl
 *
 * @hdl: pointer to &struct v4l2_ctrl_handler
 * @qc: pointer to &struct v4l2_query_ext_ctrl
 *
 * If hdl == NULL then they will all return -EINVAL.
 */
int v4l2_query_ext_ctrl(struct v4l2_ctrl_handler *hdl,
			struct v4l2_query_ext_ctrl *qc);

/**
 * v4l2_querymenu - Helper function to implement
 *	:ref:`VIDIOC_QUERYMENU <vidioc_queryctrl>` ioctl
 *
 * @hdl: pointer to &struct v4l2_ctrl_handler
 * @qm: pointer to &struct v4l2_querymenu
 *
 * If hdl == NULL then they will all return -EINVAL.
 */
int v4l2_querymenu(struct v4l2_ctrl_handler *hdl, struct v4l2_querymenu *qm);

/**
 * v4l2_g_ctrl - Helper function to implement
 *	:ref:`VIDIOC_G_CTRL <vidioc_g_ctrl>` ioctl
 *
 * @hdl: pointer to &struct v4l2_ctrl_handler
 * @ctrl: pointer to &struct v4l2_control
 *
 * If hdl == NULL then they will all return -EINVAL.
 */
int v4l2_g_ctrl(struct v4l2_ctrl_handler *hdl, struct v4l2_control *ctrl);

/**
 * v4l2_s_ctrl - Helper function to implement
 *	:ref:`VIDIOC_S_CTRL <vidioc_g_ctrl>` ioctl
 *
 * @fh: pointer to &struct v4l2_fh
 * @hdl: pointer to &struct v4l2_ctrl_handler
 *
 * @ctrl: pointer to &struct v4l2_control
 *
 * If hdl == NULL then they will all return -EINVAL.
 */
int v4l2_s_ctrl(struct v4l2_fh *fh, struct v4l2_ctrl_handler *hdl,
		struct v4l2_control *ctrl);

/**
 * v4l2_g_ext_ctrls - Helper function to implement
 *	:ref:`VIDIOC_G_EXT_CTRLS <vidioc_g_ext_ctrls>` ioctl
 *
 * @hdl: pointer to &struct v4l2_ctrl_handler
 * @mdev: pointer to &struct media_device
 * @c: pointer to &struct v4l2_ext_controls
 *
 * If hdl == NULL then they will all return -EINVAL.
 */
int v4l2_g_ext_ctrls(struct v4l2_ctrl_handler *hdl, struct media_device *mdev,
		     struct v4l2_ext_controls *c);

/**
 * v4l2_try_ext_ctrls - Helper function to implement
 *	:ref:`VIDIOC_TRY_EXT_CTRLS <vidioc_g_ext_ctrls>` ioctl
 *
 * @hdl: pointer to &struct v4l2_ctrl_handler
 * @mdev: pointer to &struct media_device
 * @c: pointer to &struct v4l2_ext_controls
 *
 * If hdl == NULL then they will all return -EINVAL.
 */
int v4l2_try_ext_ctrls(struct v4l2_ctrl_handler *hdl,
		       struct media_device *mdev,
		       struct v4l2_ext_controls *c);

/**
 * v4l2_s_ext_ctrls - Helper function to implement
 *	:ref:`VIDIOC_S_EXT_CTRLS <vidioc_g_ext_ctrls>` ioctl
 *
 * @fh: pointer to &struct v4l2_fh
 * @hdl: pointer to &struct v4l2_ctrl_handler
 * @mdev: pointer to &struct media_device
 * @c: pointer to &struct v4l2_ext_controls
 *
 * If hdl == NULL then they will all return -EINVAL.
 */
int v4l2_s_ext_ctrls(struct v4l2_fh *fh, struct v4l2_ctrl_handler *hdl,
		     struct media_device *mdev,
		     struct v4l2_ext_controls *c);

/**
 * v4l2_ctrl_subdev_subscribe_event - Helper function to implement
 *	as a &struct v4l2_subdev_core_ops subscribe_event function
 *	that just subscribes control events.
 *
 * @sd: pointer to &struct v4l2_subdev
 * @fh: pointer to &struct v4l2_fh
 * @sub: pointer to &struct v4l2_event_subscription
 */
int v4l2_ctrl_subdev_subscribe_event(struct v4l2_subdev *sd, struct v4l2_fh *fh,
				     struct v4l2_event_subscription *sub);

/**
 * v4l2_ctrl_subdev_log_status - Log all controls owned by subdev's control
 *	 handler.
 *
 * @sd: pointer to &struct v4l2_subdev
 */
int v4l2_ctrl_subdev_log_status(struct v4l2_subdev *sd);

#endif<|MERGE_RESOLUTION|>--- conflicted
+++ resolved
@@ -14,19 +14,12 @@
 #include <media/media-request.h>
 
 /*
-<<<<<<< HEAD
- * Include the mpeg2 and fwht stateless codec compound control definitions.
-=======
  * Include the stateless codec compound control definitions.
->>>>>>> 4ff96fb5
  * This will move to the public headers once this API is fully stable.
  */
 #include <media/mpeg2-ctrls.h>
 #include <media/fwht-ctrls.h>
-<<<<<<< HEAD
-=======
 #include <media/h264-ctrls.h>
->>>>>>> 4ff96fb5
 
 /* forward references */
 struct file;
@@ -50,14 +43,11 @@
  * @p_mpeg2_slice_params:	Pointer to a MPEG2 slice parameters structure.
  * @p_mpeg2_quantization:	Pointer to a MPEG2 quantization data structure.
  * @p_fwht_params:		Pointer to a FWHT stateless parameters structure.
-<<<<<<< HEAD
-=======
  * @p_h264_sps:			Pointer to a struct v4l2_ctrl_h264_sps.
  * @p_h264_pps:			Pointer to a struct v4l2_ctrl_h264_pps.
  * @p_h264_scaling_matrix:	Pointer to a struct v4l2_ctrl_h264_scaling_matrix.
  * @p_h264_slice_params:	Pointer to a struct v4l2_ctrl_h264_slice_params.
  * @p_h264_decode_params:	Pointer to a struct v4l2_ctrl_h264_decode_params.
->>>>>>> 4ff96fb5
  * @p:				Pointer to a compound value.
  */
 union v4l2_ctrl_ptr {
@@ -70,14 +60,11 @@
 	struct v4l2_ctrl_mpeg2_slice_params *p_mpeg2_slice_params;
 	struct v4l2_ctrl_mpeg2_quantization *p_mpeg2_quantization;
 	struct v4l2_ctrl_fwht_params *p_fwht_params;
-<<<<<<< HEAD
-=======
 	struct v4l2_ctrl_h264_sps *p_h264_sps;
 	struct v4l2_ctrl_h264_pps *p_h264_pps;
 	struct v4l2_ctrl_h264_scaling_matrix *p_h264_scaling_matrix;
 	struct v4l2_ctrl_h264_slice_params *p_h264_slice_params;
 	struct v4l2_ctrl_h264_decode_params *p_h264_decode_params;
->>>>>>> 4ff96fb5
 	void *p;
 };
 
