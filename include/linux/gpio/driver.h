--- conflicted
+++ resolved
@@ -66,16 +66,10 @@
 	/**
 	 * @lock_key:
 	 *
-<<<<<<< HEAD
-	 * Per GPIO IRQ chip lockdep class.
-	 */
-	struct lock_class_key *lock_key;
-=======
 	 * Per GPIO IRQ chip lockdep classes.
 	 */
 	struct lock_class_key *lock_key;
 	struct lock_class_key *request_key;
->>>>>>> 5fa4ec9c
 
 	/**
 	 * @parent_handler:
@@ -330,12 +324,8 @@
 
 /* add/remove chips */
 extern int gpiochip_add_data_with_key(struct gpio_chip *chip, void *data,
-<<<<<<< HEAD
-				      struct lock_class_key *lock_key);
-=======
 				      struct lock_class_key *lock_key,
 				      struct lock_class_key *request_key);
->>>>>>> 5fa4ec9c
 
 /**
  * gpiochip_add_data() - register a gpio_chip
@@ -362,13 +352,6 @@
  */
 #ifdef CONFIG_LOCKDEP
 #define gpiochip_add_data(chip, data) ({		\
-<<<<<<< HEAD
-		static struct lock_class_key key;	\
-		gpiochip_add_data_with_key(chip, data, &key);	\
-	})
-#else
-#define gpiochip_add_data(chip, data) gpiochip_add_data_with_key(chip, data, NULL)
-=======
 		static struct lock_class_key lock_key;	\
 		static struct lock_class_key request_key;	  \
 		gpiochip_add_data_with_key(chip, data, &lock_key, \
@@ -376,7 +359,6 @@
 	})
 #else
 #define gpiochip_add_data(chip, data) gpiochip_add_data_with_key(chip, data, NULL, NULL)
->>>>>>> 5fa4ec9c
 #endif
 
 static inline int gpiochip_add(struct gpio_chip *chip)
@@ -451,12 +433,8 @@
 			     irq_flow_handler_t handler,
 			     unsigned int type,
 			     bool threaded,
-<<<<<<< HEAD
-			     struct lock_class_key *lock_key);
-=======
 			     struct lock_class_key *lock_key,
 			     struct lock_class_key *request_key);
->>>>>>> 5fa4ec9c
 
 #ifdef CONFIG_LOCKDEP
 
