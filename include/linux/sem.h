--- conflicted
+++ resolved
@@ -31,11 +31,7 @@
 /* One sem_array data structure for each set of semaphores in the system. */
 struct sem_array {
 	struct kern_ipc_perm	sem_perm;	/* permissions .. see ipc.h */
-<<<<<<< HEAD
-	time_t			sem_ctime;	/* create/last semctl() time */
-=======
 	time64_t		sem_ctime;	/* create/last semctl() time */
->>>>>>> bb176f67
 	struct list_head	pending_alter;	/* pending operations */
 						/* that alter the array */
 	struct list_head	pending_const;	/* pending complex operations */
