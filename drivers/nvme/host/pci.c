--- conflicted
+++ resolved
@@ -1052,12 +1052,7 @@
 		return 0;
 
 	spin_lock(&nvmeq->cq_poll_lock);
-<<<<<<< HEAD
-	found = nvme_process_cq(nvmeq, &start, &end, -1);
-	nvme_complete_cqes(nvmeq, start, end);
-=======
 	found = nvme_process_cq(nvmeq);
->>>>>>> 04d5ce62
 	spin_unlock(&nvmeq->cq_poll_lock);
 
 	return found;
@@ -1399,23 +1394,6 @@
 		spin_lock(&dev->queues[i].cq_poll_lock);
 		nvme_process_cq(&dev->queues[i]);
 		spin_unlock(&dev->queues[i].cq_poll_lock);
-	}
-}
-
-/*
- * Called only on a device that has been disabled and after all other threads
- * that can check this device's completion queues have synced. This is the
- * last chance for the driver to see a natural completion before
- * nvme_cancel_request() terminates all incomplete requests.
- */
-static void nvme_reap_pending_cqes(struct nvme_dev *dev)
-{
-	u16 start, end;
-	int i;
-
-	for (i = dev->ctrl.queue_count - 1; i > 0; i--) {
-		nvme_process_cq(&dev->queues[i], &start, &end, -1);
-		nvme_complete_cqes(&dev->queues[i], start, end);
 	}
 }
 
