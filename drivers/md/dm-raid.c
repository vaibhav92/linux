--- conflicted
+++ resolved
@@ -2086,30 +2086,8 @@
 		/*
 		 * No takeover/reshaping, because we don't have the extended v1.9.0 metadata
 		 */
-<<<<<<< HEAD
-		if (le32_to_cpu(sb->level) != mddev->new_level) {
-			DMERR("Reshaping/takeover raid sets not yet supported. (raid level/stripes/size change)");
-			return -EINVAL;
-		}
-		if (le32_to_cpu(sb->layout) != mddev->new_layout) {
-			DMERR("Reshaping raid sets not yet supported. (raid layout change)");
-			DMERR("	 0x%X vs 0x%X", le32_to_cpu(sb->layout), mddev->layout);
-			DMERR("	 Old layout: %s w/ %d copies",
-			      raid10_md_layout_to_format(le32_to_cpu(sb->layout)),
-			      raid10_md_layout_to_copies(le32_to_cpu(sb->layout)));
-			DMERR("	 New layout: %s w/ %d copies",
-			      raid10_md_layout_to_format(mddev->layout),
-			      raid10_md_layout_to_copies(mddev->layout));
-			return -EINVAL;
-		}
-		if (le32_to_cpu(sb->stripe_sectors) != mddev->new_chunk_sectors) {
-			DMERR("Reshaping raid sets not yet supported. (stripe sectors change)");
-			return -EINVAL;
-		}
-=======
 		struct raid_type *rt_cur = get_raid_type_by_ll(mddev->level, mddev->layout);
 		struct raid_type *rt_new = get_raid_type_by_ll(mddev->new_level, mddev->new_layout);
->>>>>>> c470abd4
 
 		if (rs_takeover_requested(rs)) {
 			if (rt_cur && rt_new)
@@ -2146,12 +2124,6 @@
 		}
 
 		DMINFO("Discovered old metadata format; upgrading to extended metadata format");
-<<<<<<< HEAD
-
-		/* Table line is checked vs. authoritative superblock */
-		rs_set_new(rs);
-=======
->>>>>>> c470abd4
 	}
 
 	if (!test_bit(__CTR_FLAG_NOSYNC, &rs->ctr_flags))
