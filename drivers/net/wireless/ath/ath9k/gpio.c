/*
 * Copyright (c) 2008-2009 Atheros Communications Inc.
 *
 * Permission to use, copy, modify, and/or distribute this software for any
 * purpose with or without fee is hereby granted, provided that the above
 * copyright notice and this permission notice appear in all copies.
 *
 * THE SOFTWARE IS PROVIDED "AS IS" AND THE AUTHOR DISCLAIMS ALL WARRANTIES
 * WITH REGARD TO THIS SOFTWARE INCLUDING ALL IMPLIED WARRANTIES OF
 * MERCHANTABILITY AND FITNESS. IN NO EVENT SHALL THE AUTHOR BE LIABLE FOR
 * ANY SPECIAL, DIRECT, INDIRECT, OR CONSEQUENTIAL DAMAGES OR ANY DAMAGES
 * WHATSOEVER RESULTING FROM LOSS OF USE, DATA OR PROFITS, WHETHER IN AN
 * ACTION OF CONTRACT, NEGLIGENCE OR OTHER TORTIOUS ACTION, ARISING OUT OF
 * OR IN CONNECTION WITH THE USE OR PERFORMANCE OF THIS SOFTWARE.
 */

#include "ath9k.h"

/********************************/
/*	 LED functions		*/
/********************************/

#ifdef CONFIG_MAC80211_LEDS
static void ath_led_brightness(struct led_classdev *led_cdev,
			       enum led_brightness brightness)
{
	struct ath_softc *sc = container_of(led_cdev, struct ath_softc, led_cdev);
	ath9k_hw_set_gpio(sc->sc_ah, sc->sc_ah->led_pin, (brightness == LED_OFF));
}

void ath_deinit_leds(struct ath_softc *sc)
{
	if (!sc->led_registered)
		return;

	ath_led_brightness(&sc->led_cdev, LED_OFF);
	led_classdev_unregister(&sc->led_cdev);
}

void ath_init_leds(struct ath_softc *sc)
{
	int ret;

<<<<<<< HEAD
	if (AR_SREV_9287(sc->sc_ah))
		sc->sc_ah->led_pin = ATH_LED_PIN_9287;
	else if (AR_SREV_9485(sc->sc_ah))
		sc->sc_ah->led_pin = ATH_LED_PIN_9485;
	else
		sc->sc_ah->led_pin = ATH_LED_PIN_DEF;
=======
	if (sc->sc_ah->led_pin < 0) {
		if (AR_SREV_9287(sc->sc_ah))
			sc->sc_ah->led_pin = ATH_LED_PIN_9287;
		else if (AR_SREV_9485(sc->sc_ah))
			sc->sc_ah->led_pin = ATH_LED_PIN_9485;
		else if (AR_SREV_9300(sc->sc_ah))
			sc->sc_ah->led_pin = ATH_LED_PIN_9300;
		else
			sc->sc_ah->led_pin = ATH_LED_PIN_DEF;
	}
>>>>>>> d762f438

	/* Configure gpio 1 for output */
	ath9k_hw_cfg_output(sc->sc_ah, sc->sc_ah->led_pin,
			    AR_GPIO_OUTPUT_MUX_AS_OUTPUT);
	/* LED off, active low */
	ath9k_hw_set_gpio(sc->sc_ah, sc->sc_ah->led_pin, 1);

	if (!led_blink)
		sc->led_cdev.default_trigger =
			ieee80211_get_radio_led_name(sc->hw);

	snprintf(sc->led_name, sizeof(sc->led_name),
		"ath9k-%s", wiphy_name(sc->hw->wiphy));
	sc->led_cdev.name = sc->led_name;
	sc->led_cdev.brightness_set = ath_led_brightness;

	ret = led_classdev_register(wiphy_dev(sc->hw->wiphy), &sc->led_cdev);
	if (ret < 0)
		return;

	sc->led_registered = true;
}
#endif

/*******************/
/*	Rfkill	   */
/*******************/

static bool ath_is_rfkill_set(struct ath_softc *sc)
{
	struct ath_hw *ah = sc->sc_ah;

	return ath9k_hw_gpio_get(ah, ah->rfkill_gpio) ==
				  ah->rfkill_polarity;
}

void ath9k_rfkill_poll_state(struct ieee80211_hw *hw)
{
	struct ath_softc *sc = hw->priv;
	bool blocked = !!ath_is_rfkill_set(sc);

	wiphy_rfkill_set_hw_state(hw->wiphy, blocked);
}

void ath_start_rfkill_poll(struct ath_softc *sc)
{
	struct ath_hw *ah = sc->sc_ah;

	if (ah->caps.hw_caps & ATH9K_HW_CAP_RFSILENT)
		wiphy_rfkill_start_polling(sc->hw->wiphy);
}

/******************/
/*     BTCOEX     */
/******************/

/*
 * Detects if there is any priority bt traffic
 */
static void ath_detect_bt_priority(struct ath_softc *sc)
{
	struct ath_btcoex *btcoex = &sc->btcoex;
	struct ath_hw *ah = sc->sc_ah;

	if (ath9k_hw_gpio_get(sc->sc_ah, ah->btcoex_hw.btpriority_gpio))
		btcoex->bt_priority_cnt++;

	if (time_after(jiffies, btcoex->bt_priority_time +
			msecs_to_jiffies(ATH_BT_PRIORITY_TIME_THRESHOLD))) {
		sc->sc_flags &= ~(SC_OP_BT_PRIORITY_DETECTED | SC_OP_BT_SCAN);
		/* Detect if colocated bt started scanning */
		if (btcoex->bt_priority_cnt >= ATH_BT_CNT_SCAN_THRESHOLD) {
			ath_dbg(ath9k_hw_common(sc->sc_ah), ATH_DBG_BTCOEX,
				"BT scan detected\n");
			sc->sc_flags |= (SC_OP_BT_SCAN |
					 SC_OP_BT_PRIORITY_DETECTED);
		} else if (btcoex->bt_priority_cnt >= ATH_BT_CNT_THRESHOLD) {
			ath_dbg(ath9k_hw_common(sc->sc_ah), ATH_DBG_BTCOEX,
				"BT priority traffic detected\n");
			sc->sc_flags |= SC_OP_BT_PRIORITY_DETECTED;
		}

		btcoex->bt_priority_cnt = 0;
		btcoex->bt_priority_time = jiffies;
	}
}

static void ath9k_gen_timer_start(struct ath_hw *ah,
				  struct ath_gen_timer *timer,
				  u32 trig_timeout,
				  u32 timer_period)
{
	ath9k_hw_gen_timer_start(ah, timer, trig_timeout, timer_period);

	if ((ah->imask & ATH9K_INT_GENTIMER) == 0) {
		ath9k_hw_disable_interrupts(ah);
		ah->imask |= ATH9K_INT_GENTIMER;
		ath9k_hw_set_interrupts(ah, ah->imask);
	}
}

static void ath9k_gen_timer_stop(struct ath_hw *ah, struct ath_gen_timer *timer)
{
	struct ath_gen_timer_table *timer_table = &ah->hw_gen_timers;

	ath9k_hw_gen_timer_stop(ah, timer);

	/* if no timer is enabled, turn off interrupt mask */
	if (timer_table->timer_mask.val == 0) {
		ath9k_hw_disable_interrupts(ah);
		ah->imask &= ~ATH9K_INT_GENTIMER;
		ath9k_hw_set_interrupts(ah, ah->imask);
	}
}

/*
 * This is the master bt coex timer which runs for every
 * 45ms, bt traffic will be given priority during 55% of this
 * period while wlan gets remaining 45%
 */
static void ath_btcoex_period_timer(unsigned long data)
{
	struct ath_softc *sc = (struct ath_softc *) data;
	struct ath_hw *ah = sc->sc_ah;
	struct ath_btcoex *btcoex = &sc->btcoex;
	u32 timer_period;
	bool is_btscan;

	ath9k_ps_wakeup(sc);
	ath_detect_bt_priority(sc);

	is_btscan = sc->sc_flags & SC_OP_BT_SCAN;

	spin_lock_bh(&btcoex->btcoex_lock);

	ath9k_hw_btcoex_bt_stomp(ah, is_btscan ? ATH_BTCOEX_STOMP_ALL :
			      btcoex->bt_stomp_type);

	spin_unlock_bh(&btcoex->btcoex_lock);

	if (btcoex->btcoex_period != btcoex->btcoex_no_stomp) {
		if (btcoex->hw_timer_enabled)
			ath9k_gen_timer_stop(ah, btcoex->no_stomp_timer);

		timer_period = is_btscan ? btcoex->btscan_no_stomp :
					   btcoex->btcoex_no_stomp;
		ath9k_gen_timer_start(ah, btcoex->no_stomp_timer, timer_period,
				      timer_period * 10);
		btcoex->hw_timer_enabled = true;
	}

	ath9k_ps_restore(sc);
	mod_timer(&btcoex->period_timer, jiffies +
				  msecs_to_jiffies(ATH_BTCOEX_DEF_BT_PERIOD));
}

/*
 * Generic tsf based hw timer which configures weight
 * registers to time slice between wlan and bt traffic
 */
static void ath_btcoex_no_stomp_timer(void *arg)
{
	struct ath_softc *sc = (struct ath_softc *)arg;
	struct ath_hw *ah = sc->sc_ah;
	struct ath_btcoex *btcoex = &sc->btcoex;
	struct ath_common *common = ath9k_hw_common(ah);
	bool is_btscan = sc->sc_flags & SC_OP_BT_SCAN;

	ath_dbg(common, ATH_DBG_BTCOEX,
		"no stomp timer running\n");

	ath9k_ps_wakeup(sc);
	spin_lock_bh(&btcoex->btcoex_lock);

	if (btcoex->bt_stomp_type == ATH_BTCOEX_STOMP_LOW || is_btscan)
		ath9k_hw_btcoex_bt_stomp(ah, ATH_BTCOEX_STOMP_NONE);
	 else if (btcoex->bt_stomp_type == ATH_BTCOEX_STOMP_ALL)
		ath9k_hw_btcoex_bt_stomp(ah, ATH_BTCOEX_STOMP_LOW);

	spin_unlock_bh(&btcoex->btcoex_lock);
	ath9k_ps_restore(sc);
}

int ath_init_btcoex_timer(struct ath_softc *sc)
{
	struct ath_btcoex *btcoex = &sc->btcoex;

	btcoex->btcoex_period = ATH_BTCOEX_DEF_BT_PERIOD * 1000;
	btcoex->btcoex_no_stomp = (100 - ATH_BTCOEX_DEF_DUTY_CYCLE) *
		btcoex->btcoex_period / 100;
	btcoex->btscan_no_stomp = (100 - ATH_BTCOEX_BTSCAN_DUTY_CYCLE) *
				   btcoex->btcoex_period / 100;

	setup_timer(&btcoex->period_timer, ath_btcoex_period_timer,
			(unsigned long) sc);

	spin_lock_init(&btcoex->btcoex_lock);

	btcoex->no_stomp_timer = ath_gen_timer_alloc(sc->sc_ah,
			ath_btcoex_no_stomp_timer,
			ath_btcoex_no_stomp_timer,
			(void *) sc, AR_FIRST_NDP_TIMER);

	if (!btcoex->no_stomp_timer)
		return -ENOMEM;

	return 0;
}

/*
 * (Re)start btcoex timers
 */
void ath9k_btcoex_timer_resume(struct ath_softc *sc)
{
	struct ath_btcoex *btcoex = &sc->btcoex;
	struct ath_hw *ah = sc->sc_ah;

	ath_dbg(ath9k_hw_common(ah), ATH_DBG_BTCOEX,
		"Starting btcoex timers\n");

	/* make sure duty cycle timer is also stopped when resuming */
	if (btcoex->hw_timer_enabled)
		ath9k_gen_timer_stop(sc->sc_ah, btcoex->no_stomp_timer);

	btcoex->bt_priority_cnt = 0;
	btcoex->bt_priority_time = jiffies;
	sc->sc_flags &= ~(SC_OP_BT_PRIORITY_DETECTED | SC_OP_BT_SCAN);

	mod_timer(&btcoex->period_timer, jiffies);
}


/*
 * Pause btcoex timer and bt duty cycle timer
 */
void ath9k_btcoex_timer_pause(struct ath_softc *sc)
{
	struct ath_btcoex *btcoex = &sc->btcoex;
	struct ath_hw *ah = sc->sc_ah;

	del_timer_sync(&btcoex->period_timer);

	if (btcoex->hw_timer_enabled)
		ath9k_gen_timer_stop(ah, btcoex->no_stomp_timer);

	btcoex->hw_timer_enabled = false;
}<|MERGE_RESOLUTION|>--- conflicted
+++ resolved
@@ -41,14 +41,6 @@
 {
 	int ret;
 
-<<<<<<< HEAD
-	if (AR_SREV_9287(sc->sc_ah))
-		sc->sc_ah->led_pin = ATH_LED_PIN_9287;
-	else if (AR_SREV_9485(sc->sc_ah))
-		sc->sc_ah->led_pin = ATH_LED_PIN_9485;
-	else
-		sc->sc_ah->led_pin = ATH_LED_PIN_DEF;
-=======
 	if (sc->sc_ah->led_pin < 0) {
 		if (AR_SREV_9287(sc->sc_ah))
 			sc->sc_ah->led_pin = ATH_LED_PIN_9287;
@@ -59,7 +51,6 @@
 		else
 			sc->sc_ah->led_pin = ATH_LED_PIN_DEF;
 	}
->>>>>>> d762f438
 
 	/* Configure gpio 1 for output */
 	ath9k_hw_cfg_output(sc->sc_ah, sc->sc_ah->led_pin,
