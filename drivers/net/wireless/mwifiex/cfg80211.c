--- conflicted
+++ resolved
@@ -1826,16 +1826,11 @@
 		return -EBUSY;
 	}
 
-<<<<<<< HEAD
-	priv->scan_request = request;
-
 	if (priv->user_scan_cfg) {
 		dev_err(priv->adapter->dev, "cmd: Scan already in process..\n");
 		return -EBUSY;
 	}
 
-=======
->>>>>>> 8c6e3093
 	priv->user_scan_cfg = kzalloc(sizeof(struct mwifiex_user_scan_cfg),
 				      GFP_KERNEL);
 	if (!priv->user_scan_cfg) {
