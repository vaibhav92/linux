/*
 * sleep.c - ACPI sleep support.
 *
 * Copyright (c) 2005 Alexey Starikovskiy <alexey.y.starikovskiy@intel.com>
 * Copyright (c) 2004 David Shaohua Li <shaohua.li@intel.com>
 * Copyright (c) 2000-2003 Patrick Mochel
 * Copyright (c) 2003 Open Source Development Lab
 *
 * This file is released under the GPLv2.
 *
 */

#include <linux/delay.h>
#include <linux/irq.h>
#include <linux/dmi.h>
#include <linux/device.h>
#include <linux/interrupt.h>
#include <linux/suspend.h>
#include <linux/reboot.h>
#include <linux/acpi.h>
#include <linux/module.h>
#include <linux/syscore_ops.h>
#include <asm/io.h>
#include <trace/events/power.h>

#include "internal.h"
#include "sleep.h"

/*
 * Some HW-full platforms do not have _S5, so they may need
 * to leverage efi power off for a shutdown.
 */
bool acpi_no_s5;
static u8 sleep_states[ACPI_S_STATE_COUNT];

static void acpi_sleep_tts_switch(u32 acpi_state)
{
	acpi_status status;

	status = acpi_execute_simple_method(NULL, "\\_TTS", acpi_state);
	if (ACPI_FAILURE(status) && status != AE_NOT_FOUND) {
		/*
		 * OS can't evaluate the _TTS object correctly. Some warning
		 * message will be printed. But it won't break anything.
		 */
		printk(KERN_NOTICE "Failure in evaluating _TTS object\n");
	}
}

static int tts_notify_reboot(struct notifier_block *this,
			unsigned long code, void *x)
{
	acpi_sleep_tts_switch(ACPI_STATE_S5);
	return NOTIFY_DONE;
}

static struct notifier_block tts_notifier = {
	.notifier_call	= tts_notify_reboot,
	.next		= NULL,
	.priority	= 0,
};

static int acpi_sleep_prepare(u32 acpi_state)
{
#ifdef CONFIG_ACPI_SLEEP
	/* do we have a wakeup address for S2 and S3? */
	if (acpi_state == ACPI_STATE_S3) {
		if (!acpi_wakeup_address)
			return -EFAULT;
		acpi_set_waking_vector(acpi_wakeup_address);

	}
	ACPI_FLUSH_CPU_CACHE();
#endif
	printk(KERN_INFO PREFIX "Preparing to enter system sleep state S%d\n",
		acpi_state);
	acpi_enable_wakeup_devices(acpi_state);
	acpi_enter_sleep_state_prep(acpi_state);
	return 0;
}

static bool acpi_sleep_state_supported(u8 sleep_state)
{
	acpi_status status;
	u8 type_a, type_b;

	status = acpi_get_sleep_type_data(sleep_state, &type_a, &type_b);
	return ACPI_SUCCESS(status) && (!acpi_gbl_reduced_hardware
		|| (acpi_gbl_FADT.sleep_control.address
			&& acpi_gbl_FADT.sleep_status.address));
}

#ifdef CONFIG_ACPI_SLEEP
static u32 acpi_target_sleep_state = ACPI_STATE_S0;

u32 acpi_target_system_state(void)
{
	return acpi_target_sleep_state;
}
EXPORT_SYMBOL_GPL(acpi_target_system_state);

static bool pwr_btn_event_pending;

/*
 * The ACPI specification wants us to save NVS memory regions during hibernation
 * and to restore them during the subsequent resume.  Windows does that also for
 * suspend to RAM.  However, it is known that this mechanism does not work on
 * all machines, so we allow the user to disable it with the help of the
 * 'acpi_sleep=nonvs' kernel command line option.
 */
static bool nvs_nosave;

void __init acpi_nvs_nosave(void)
{
	nvs_nosave = true;
}

/*
 * The ACPI specification wants us to save NVS memory regions during hibernation
 * but says nothing about saving NVS during S3.  Not all versions of Windows
 * save NVS on S3 suspend either, and it is clear that not all systems need
 * NVS to be saved at S3 time.  To improve suspend/resume time, allow the
 * user to disable saving NVS on S3 if their system does not require it, but
 * continue to save/restore NVS for S4 as specified.
 */
static bool nvs_nosave_s3;

void __init acpi_nvs_nosave_s3(void)
{
	nvs_nosave_s3 = true;
}

static int __init init_nvs_save_s3(const struct dmi_system_id *d)
{
	nvs_nosave_s3 = false;
	return 0;
}

/*
 * ACPI 1.0 wants us to execute _PTS before suspending devices, so we allow the
 * user to request that behavior by using the 'acpi_old_suspend_ordering'
 * kernel command line option that causes the following variable to be set.
 */
static bool old_suspend_ordering;

void __init acpi_old_suspend_ordering(void)
{
	old_suspend_ordering = true;
}

static int __init init_old_suspend_ordering(const struct dmi_system_id *d)
{
	acpi_old_suspend_ordering();
	return 0;
}

static int __init init_nvs_nosave(const struct dmi_system_id *d)
{
	acpi_nvs_nosave();
	return 0;
}

static const struct dmi_system_id acpisleep_dmi_table[] __initconst = {
	{
	.callback = init_old_suspend_ordering,
	.ident = "Abit KN9 (nForce4 variant)",
	.matches = {
		DMI_MATCH(DMI_BOARD_VENDOR, "http://www.abit.com.tw/"),
		DMI_MATCH(DMI_BOARD_NAME, "KN9 Series(NF-CK804)"),
		},
	},
	{
	.callback = init_old_suspend_ordering,
	.ident = "HP xw4600 Workstation",
	.matches = {
		DMI_MATCH(DMI_SYS_VENDOR, "Hewlett-Packard"),
		DMI_MATCH(DMI_PRODUCT_NAME, "HP xw4600 Workstation"),
		},
	},
	{
	.callback = init_old_suspend_ordering,
	.ident = "Asus Pundit P1-AH2 (M2N8L motherboard)",
	.matches = {
		DMI_MATCH(DMI_BOARD_VENDOR, "ASUSTek Computer INC."),
		DMI_MATCH(DMI_BOARD_NAME, "M2N8L"),
		},
	},
	{
	.callback = init_old_suspend_ordering,
	.ident = "Panasonic CF51-2L",
	.matches = {
		DMI_MATCH(DMI_BOARD_VENDOR,
				"Matsushita Electric Industrial Co.,Ltd."),
		DMI_MATCH(DMI_BOARD_NAME, "CF51-2L"),
		},
	},
	{
	.callback = init_nvs_nosave,
	.ident = "Sony Vaio VGN-FW41E_H",
	.matches = {
		DMI_MATCH(DMI_SYS_VENDOR, "Sony Corporation"),
		DMI_MATCH(DMI_PRODUCT_NAME, "VGN-FW41E_H"),
		},
	},
	{
	.callback = init_nvs_nosave,
	.ident = "Sony Vaio VGN-FW21E",
	.matches = {
		DMI_MATCH(DMI_SYS_VENDOR, "Sony Corporation"),
		DMI_MATCH(DMI_PRODUCT_NAME, "VGN-FW21E"),
		},
	},
	{
	.callback = init_nvs_nosave,
	.ident = "Sony Vaio VGN-FW21M",
	.matches = {
		DMI_MATCH(DMI_SYS_VENDOR, "Sony Corporation"),
		DMI_MATCH(DMI_PRODUCT_NAME, "VGN-FW21M"),
		},
	},
	{
	.callback = init_nvs_nosave,
	.ident = "Sony Vaio VPCEB17FX",
	.matches = {
		DMI_MATCH(DMI_SYS_VENDOR, "Sony Corporation"),
		DMI_MATCH(DMI_PRODUCT_NAME, "VPCEB17FX"),
		},
	},
	{
	.callback = init_nvs_nosave,
	.ident = "Sony Vaio VGN-SR11M",
	.matches = {
		DMI_MATCH(DMI_SYS_VENDOR, "Sony Corporation"),
		DMI_MATCH(DMI_PRODUCT_NAME, "VGN-SR11M"),
		},
	},
	{
	.callback = init_nvs_nosave,
	.ident = "Everex StepNote Series",
	.matches = {
		DMI_MATCH(DMI_SYS_VENDOR, "Everex Systems, Inc."),
		DMI_MATCH(DMI_PRODUCT_NAME, "Everex StepNote Series"),
		},
	},
	{
	.callback = init_nvs_nosave,
	.ident = "Sony Vaio VPCEB1Z1E",
	.matches = {
		DMI_MATCH(DMI_SYS_VENDOR, "Sony Corporation"),
		DMI_MATCH(DMI_PRODUCT_NAME, "VPCEB1Z1E"),
		},
	},
	{
	.callback = init_nvs_nosave,
	.ident = "Sony Vaio VGN-NW130D",
	.matches = {
		DMI_MATCH(DMI_SYS_VENDOR, "Sony Corporation"),
		DMI_MATCH(DMI_PRODUCT_NAME, "VGN-NW130D"),
		},
	},
	{
	.callback = init_nvs_nosave,
	.ident = "Sony Vaio VPCCW29FX",
	.matches = {
		DMI_MATCH(DMI_SYS_VENDOR, "Sony Corporation"),
		DMI_MATCH(DMI_PRODUCT_NAME, "VPCCW29FX"),
		},
	},
	{
	.callback = init_nvs_nosave,
	.ident = "Averatec AV1020-ED2",
	.matches = {
		DMI_MATCH(DMI_SYS_VENDOR, "AVERATEC"),
		DMI_MATCH(DMI_PRODUCT_NAME, "1000 Series"),
		},
	},
	{
	.callback = init_old_suspend_ordering,
	.ident = "Asus A8N-SLI DELUXE",
	.matches = {
		DMI_MATCH(DMI_BOARD_VENDOR, "ASUSTeK Computer INC."),
		DMI_MATCH(DMI_BOARD_NAME, "A8N-SLI DELUXE"),
		},
	},
	{
	.callback = init_old_suspend_ordering,
	.ident = "Asus A8N-SLI Premium",
	.matches = {
		DMI_MATCH(DMI_BOARD_VENDOR, "ASUSTeK Computer INC."),
		DMI_MATCH(DMI_BOARD_NAME, "A8N-SLI Premium"),
		},
	},
	{
	.callback = init_nvs_nosave,
	.ident = "Sony Vaio VGN-SR26GN_P",
	.matches = {
		DMI_MATCH(DMI_SYS_VENDOR, "Sony Corporation"),
		DMI_MATCH(DMI_PRODUCT_NAME, "VGN-SR26GN_P"),
		},
	},
	{
	.callback = init_nvs_nosave,
	.ident = "Sony Vaio VPCEB1S1E",
	.matches = {
		DMI_MATCH(DMI_SYS_VENDOR, "Sony Corporation"),
		DMI_MATCH(DMI_PRODUCT_NAME, "VPCEB1S1E"),
		},
	},
	{
	.callback = init_nvs_nosave,
	.ident = "Sony Vaio VGN-FW520F",
	.matches = {
		DMI_MATCH(DMI_SYS_VENDOR, "Sony Corporation"),
		DMI_MATCH(DMI_PRODUCT_NAME, "VGN-FW520F"),
		},
	},
	{
	.callback = init_nvs_nosave,
	.ident = "Asus K54C",
	.matches = {
		DMI_MATCH(DMI_SYS_VENDOR, "ASUSTeK Computer Inc."),
		DMI_MATCH(DMI_PRODUCT_NAME, "K54C"),
		},
	},
	{
	.callback = init_nvs_nosave,
	.ident = "Asus K54HR",
	.matches = {
		DMI_MATCH(DMI_SYS_VENDOR, "ASUSTeK Computer Inc."),
		DMI_MATCH(DMI_PRODUCT_NAME, "K54HR"),
		},
	},
	/*
	 * https://bugzilla.kernel.org/show_bug.cgi?id=189431
	 * Lenovo G50-45 is a platform later than 2012, but needs nvs memory
	 * saving during S3.
	 */
	{
	.callback = init_nvs_save_s3,
	.ident = "Lenovo G50-45",
	.matches = {
		DMI_MATCH(DMI_SYS_VENDOR, "LENOVO"),
		DMI_MATCH(DMI_PRODUCT_NAME, "80E3"),
		},
	},
	{},
};

static void __init acpi_sleep_dmi_check(void)
{
	int year;

	if (dmi_get_date(DMI_BIOS_DATE, &year, NULL, NULL) && year >= 2012)
		acpi_nvs_nosave_s3();

	dmi_check_system(acpisleep_dmi_table);
}

/**
 * acpi_pm_freeze - Disable the GPEs and suspend EC transactions.
 */
static int acpi_pm_freeze(void)
{
	acpi_disable_all_gpes();
	acpi_os_wait_events_complete();
	acpi_ec_block_transactions();
	return 0;
}

/**
 * acpi_pre_suspend - Enable wakeup devices, "freeze" EC and save NVS.
 */
static int acpi_pm_pre_suspend(void)
{
	acpi_pm_freeze();
	return suspend_nvs_save();
}

/**
 *	__acpi_pm_prepare - Prepare the platform to enter the target state.
 *
 *	If necessary, set the firmware waking vector and do arch-specific
 *	nastiness to get the wakeup code to the waking vector.
 */
static int __acpi_pm_prepare(void)
{
	int error = acpi_sleep_prepare(acpi_target_sleep_state);
	if (error)
		acpi_target_sleep_state = ACPI_STATE_S0;

	return error;
}

/**
 *	acpi_pm_prepare - Prepare the platform to enter the target sleep
 *		state and disable the GPEs.
 */
static int acpi_pm_prepare(void)
{
	int error = __acpi_pm_prepare();
	if (!error)
		error = acpi_pm_pre_suspend();

	return error;
}

static int find_powerf_dev(struct device *dev, void *data)
{
	struct acpi_device *device = to_acpi_device(dev);
	const char *hid = acpi_device_hid(device);

	return !strcmp(hid, ACPI_BUTTON_HID_POWERF);
}

/**
 *	acpi_pm_finish - Instruct the platform to leave a sleep state.
 *
 *	This is called after we wake back up (or if entering the sleep state
 *	failed).
 */
static void acpi_pm_finish(void)
{
	struct device *pwr_btn_dev;
	u32 acpi_state = acpi_target_sleep_state;

	acpi_ec_unblock_transactions();
	suspend_nvs_free();

	if (acpi_state == ACPI_STATE_S0)
		return;

	printk(KERN_INFO PREFIX "Waking up from system sleep state S%d\n",
		acpi_state);
	acpi_disable_wakeup_devices(acpi_state);
	acpi_leave_sleep_state(acpi_state);

	/* reset firmware waking vector */
	acpi_set_waking_vector(0);

	acpi_target_sleep_state = ACPI_STATE_S0;

	acpi_resume_power_resources();

	/* If we were woken with the fixed power button, provide a small
	 * hint to userspace in the form of a wakeup event on the fixed power
	 * button device (if it can be found).
	 *
	 * We delay the event generation til now, as the PM layer requires
	 * timekeeping to be running before we generate events. */
	if (!pwr_btn_event_pending)
		return;

	pwr_btn_event_pending = false;
	pwr_btn_dev = bus_find_device(&acpi_bus_type, NULL, NULL,
				      find_powerf_dev);
	if (pwr_btn_dev) {
		pm_wakeup_event(pwr_btn_dev, 0);
		put_device(pwr_btn_dev);
	}
}

/**
 * acpi_pm_start - Start system PM transition.
 */
static void acpi_pm_start(u32 acpi_state)
{
	acpi_target_sleep_state = acpi_state;
	acpi_sleep_tts_switch(acpi_target_sleep_state);
	acpi_scan_lock_acquire();
}

/**
 * acpi_pm_end - Finish up system PM transition.
 */
static void acpi_pm_end(void)
{
	acpi_turn_off_unused_power_resources();
	acpi_scan_lock_release();
	/*
	 * This is necessary in case acpi_pm_finish() is not called during a
	 * failing transition to a sleep state.
	 */
	acpi_target_sleep_state = ACPI_STATE_S0;
	acpi_sleep_tts_switch(acpi_target_sleep_state);
}
#else /* !CONFIG_ACPI_SLEEP */
#define acpi_target_sleep_state	ACPI_STATE_S0
static inline void acpi_sleep_dmi_check(void) {}
#endif /* CONFIG_ACPI_SLEEP */

#ifdef CONFIG_SUSPEND
static u32 acpi_suspend_states[] = {
	[PM_SUSPEND_ON] = ACPI_STATE_S0,
	[PM_SUSPEND_STANDBY] = ACPI_STATE_S1,
	[PM_SUSPEND_MEM] = ACPI_STATE_S3,
	[PM_SUSPEND_MAX] = ACPI_STATE_S5
};

/**
 *	acpi_suspend_begin - Set the target system sleep state to the state
 *		associated with given @pm_state, if supported.
 */
static int acpi_suspend_begin(suspend_state_t pm_state)
{
	u32 acpi_state = acpi_suspend_states[pm_state];
	int error;

	error = (nvs_nosave || nvs_nosave_s3) ? 0 : suspend_nvs_alloc();
	if (error)
		return error;

	if (!sleep_states[acpi_state]) {
		pr_err("ACPI does not support sleep state S%u\n", acpi_state);
		return -ENOSYS;
	}
	if (acpi_state > ACPI_STATE_S1)
		pm_set_suspend_via_firmware();

	acpi_pm_start(acpi_state);
	return 0;
}

/**
 *	acpi_suspend_enter - Actually enter a sleep state.
 *	@pm_state: ignored
 *
 *	Flush caches and go to sleep. For STR we have to call arch-specific
 *	assembly, which in turn call acpi_enter_sleep_state().
 *	It's unfortunate, but it works. Please fix if you're feeling frisky.
 */
static int acpi_suspend_enter(suspend_state_t pm_state)
{
	acpi_status status = AE_OK;
	u32 acpi_state = acpi_target_sleep_state;
	int error;

	ACPI_FLUSH_CPU_CACHE();

	trace_suspend_resume(TPS("acpi_suspend"), acpi_state, true);
	switch (acpi_state) {
	case ACPI_STATE_S1:
		barrier();
		status = acpi_enter_sleep_state(acpi_state);
		break;

	case ACPI_STATE_S3:
		if (!acpi_suspend_lowlevel)
			return -ENOSYS;
		error = acpi_suspend_lowlevel();
		if (error)
			return error;
		pr_info(PREFIX "Low-level resume complete\n");
		pm_set_resume_via_firmware();
		break;
	}
	trace_suspend_resume(TPS("acpi_suspend"), acpi_state, false);

	/* This violates the spec but is required for bug compatibility. */
	acpi_write_bit_register(ACPI_BITREG_SCI_ENABLE, 1);

	/* Reprogram control registers */
	acpi_leave_sleep_state_prep(acpi_state);

	/* ACPI 3.0 specs (P62) says that it's the responsibility
	 * of the OSPM to clear the status bit [ implying that the
	 * POWER_BUTTON event should not reach userspace ]
	 *
	 * However, we do generate a small hint for userspace in the form of
	 * a wakeup event. We flag this condition for now and generate the
	 * event later, as we're currently too early in resume to be able to
	 * generate wakeup events.
	 */
	if (ACPI_SUCCESS(status) && (acpi_state == ACPI_STATE_S3)) {
		acpi_event_status pwr_btn_status = ACPI_EVENT_FLAG_DISABLED;

		acpi_get_event_status(ACPI_EVENT_POWER_BUTTON, &pwr_btn_status);

		if (pwr_btn_status & ACPI_EVENT_FLAG_STATUS_SET) {
			acpi_clear_event(ACPI_EVENT_POWER_BUTTON);
			/* Flag for later */
			pwr_btn_event_pending = true;
		}
	}

	/*
	 * Disable and clear GPE status before interrupt is enabled. Some GPEs
	 * (like wakeup GPE) haven't handler, this can avoid such GPE misfire.
	 * acpi_leave_sleep_state will reenable specific GPEs later
	 */
	acpi_disable_all_gpes();
	/* Allow EC transactions to happen. */
	acpi_ec_unblock_transactions();

	suspend_nvs_restore();

	return ACPI_SUCCESS(status) ? 0 : -EFAULT;
}

static int acpi_suspend_state_valid(suspend_state_t pm_state)
{
	u32 acpi_state;

	switch (pm_state) {
	case PM_SUSPEND_ON:
	case PM_SUSPEND_STANDBY:
	case PM_SUSPEND_MEM:
		acpi_state = acpi_suspend_states[pm_state];

		return sleep_states[acpi_state];
	default:
		return 0;
	}
}

static const struct platform_suspend_ops acpi_suspend_ops = {
	.valid = acpi_suspend_state_valid,
	.begin = acpi_suspend_begin,
	.prepare_late = acpi_pm_prepare,
	.enter = acpi_suspend_enter,
	.wake = acpi_pm_finish,
	.end = acpi_pm_end,
};

/**
 *	acpi_suspend_begin_old - Set the target system sleep state to the
 *		state associated with given @pm_state, if supported, and
 *		execute the _PTS control method.  This function is used if the
 *		pre-ACPI 2.0 suspend ordering has been requested.
 */
static int acpi_suspend_begin_old(suspend_state_t pm_state)
{
	int error = acpi_suspend_begin(pm_state);
	if (!error)
		error = __acpi_pm_prepare();

	return error;
}

/*
 * The following callbacks are used if the pre-ACPI 2.0 suspend ordering has
 * been requested.
 */
static const struct platform_suspend_ops acpi_suspend_ops_old = {
	.valid = acpi_suspend_state_valid,
	.begin = acpi_suspend_begin_old,
	.prepare_late = acpi_pm_pre_suspend,
	.enter = acpi_suspend_enter,
	.wake = acpi_pm_finish,
	.end = acpi_pm_end,
	.recover = acpi_pm_finish,
};

static bool s2idle_in_progress;
static bool s2idle_wakeup;

/*
 * On platforms supporting the Low Power S0 Idle interface there is an ACPI
 * device object with the PNP0D80 compatible device ID (System Power Management
 * Controller) and a specific _DSM method under it.  That method, if present,
 * can be used to indicate to the platform that the OS is transitioning into a
 * low-power state in which certain types of activity are not desirable or that
 * it is leaving such a state, which allows the platform to adjust its operation
 * mode accordingly.
 */
static const struct acpi_device_id lps0_device_ids[] = {
	{"PNP0D80", },
	{"", },
};

#define ACPI_LPS0_DSM_UUID	"c4eb40a0-6cd2-11e2-bcfd-0800200c9a66"

<<<<<<< HEAD
=======
#define ACPI_LPS0_GET_DEVICE_CONSTRAINTS	1
>>>>>>> bb176f67
#define ACPI_LPS0_SCREEN_OFF	3
#define ACPI_LPS0_SCREEN_ON	4
#define ACPI_LPS0_ENTRY		5
#define ACPI_LPS0_EXIT		6

#define ACPI_S2IDLE_FUNC_MASK	((1 << ACPI_LPS0_ENTRY) | (1 << ACPI_LPS0_EXIT))

static acpi_handle lps0_device_handle;
static guid_t lps0_dsm_guid;
static char lps0_dsm_func_mask;

<<<<<<< HEAD
=======
/* Device constraint entry structure */
struct lpi_device_info {
	char *name;
	int enabled;
	union acpi_object *package;
};

/* Constraint package structure */
struct lpi_device_constraint {
	int uid;
	int min_dstate;
	int function_states;
};

struct lpi_constraints {
	acpi_handle handle;
	int min_dstate;
};

static struct lpi_constraints *lpi_constraints_table;
static int lpi_constraints_table_size;

static void lpi_device_get_constraints(void)
{
	union acpi_object *out_obj;
	int i;

	out_obj = acpi_evaluate_dsm_typed(lps0_device_handle, &lps0_dsm_guid,
					  1, ACPI_LPS0_GET_DEVICE_CONSTRAINTS,
					  NULL, ACPI_TYPE_PACKAGE);

	acpi_handle_debug(lps0_device_handle, "_DSM function 1 eval %s\n",
			  out_obj ? "successful" : "failed");

	if (!out_obj)
		return;

	lpi_constraints_table = kcalloc(out_obj->package.count,
					sizeof(*lpi_constraints_table),
					GFP_KERNEL);
	if (!lpi_constraints_table)
		goto free_acpi_buffer;

	acpi_handle_debug(lps0_device_handle, "LPI: constraints list begin:\n");

	for (i = 0; i < out_obj->package.count; i++) {
		struct lpi_constraints *constraint;
		acpi_status status;
		union acpi_object *package = &out_obj->package.elements[i];
		struct lpi_device_info info = { };
		int package_count = 0, j;

		if (!package)
			continue;

		for (j = 0; j < package->package.count; ++j) {
			union acpi_object *element =
					&(package->package.elements[j]);

			switch (element->type) {
			case ACPI_TYPE_INTEGER:
				info.enabled = element->integer.value;
				break;
			case ACPI_TYPE_STRING:
				info.name = element->string.pointer;
				break;
			case ACPI_TYPE_PACKAGE:
				package_count = element->package.count;
				info.package = element->package.elements;
				break;
			}
		}

		if (!info.enabled || !info.package || !info.name)
			continue;

		constraint = &lpi_constraints_table[lpi_constraints_table_size];

		status = acpi_get_handle(NULL, info.name, &constraint->handle);
		if (ACPI_FAILURE(status))
			continue;

		acpi_handle_debug(lps0_device_handle,
				  "index:%d Name:%s\n", i, info.name);

		constraint->min_dstate = -1;

		for (j = 0; j < package_count; ++j) {
			union acpi_object *info_obj = &info.package[j];
			union acpi_object *cnstr_pkg;
			union acpi_object *obj;
			struct lpi_device_constraint dev_info;

			switch (info_obj->type) {
			case ACPI_TYPE_INTEGER:
				/* version */
				break;
			case ACPI_TYPE_PACKAGE:
				if (info_obj->package.count < 2)
					break;

				cnstr_pkg = info_obj->package.elements;
				obj = &cnstr_pkg[0];
				dev_info.uid = obj->integer.value;
				obj = &cnstr_pkg[1];
				dev_info.min_dstate = obj->integer.value;

				acpi_handle_debug(lps0_device_handle,
					"uid:%d min_dstate:%s\n",
					dev_info.uid,
					acpi_power_state_string(dev_info.min_dstate));

				constraint->min_dstate = dev_info.min_dstate;
				break;
			}
		}

		if (constraint->min_dstate < 0) {
			acpi_handle_debug(lps0_device_handle,
					  "Incomplete constraint defined\n");
			continue;
		}

		lpi_constraints_table_size++;
	}

	acpi_handle_debug(lps0_device_handle, "LPI: constraints list end\n");

free_acpi_buffer:
	ACPI_FREE(out_obj);
}

static void lpi_check_constraints(void)
{
	int i;

	for (i = 0; i < lpi_constraints_table_size; ++i) {
		struct acpi_device *adev;

		if (acpi_bus_get_device(lpi_constraints_table[i].handle, &adev))
			continue;

		acpi_handle_debug(adev->handle,
			"LPI: required min power state:%s current power state:%s\n",
			acpi_power_state_string(lpi_constraints_table[i].min_dstate),
			acpi_power_state_string(adev->power.state));

		if (!adev->flags.power_manageable) {
			acpi_handle_info(adev->handle, "LPI: Device not power manageble\n");
			continue;
		}

		if (adev->power.state < lpi_constraints_table[i].min_dstate)
			acpi_handle_info(adev->handle,
				"LPI: Constraint not met; min power state:%s current power state:%s\n",
				acpi_power_state_string(lpi_constraints_table[i].min_dstate),
				acpi_power_state_string(adev->power.state));
	}
}

>>>>>>> bb176f67
static void acpi_sleep_run_lps0_dsm(unsigned int func)
{
	union acpi_object *out_obj;

	if (!(lps0_dsm_func_mask & (1 << func)))
		return;

	out_obj = acpi_evaluate_dsm(lps0_device_handle, &lps0_dsm_guid, 1, func, NULL);
	ACPI_FREE(out_obj);

	acpi_handle_debug(lps0_device_handle, "_DSM function %u evaluation %s\n",
			  func, out_obj ? "successful" : "failed");
}

static int lps0_device_attach(struct acpi_device *adev,
			      const struct acpi_device_id *not_used)
{
	union acpi_object *out_obj;

	if (lps0_device_handle)
		return 0;

	if (!(acpi_gbl_FADT.flags & ACPI_FADT_LOW_POWER_S0))
		return 0;

	guid_parse(ACPI_LPS0_DSM_UUID, &lps0_dsm_guid);
	/* Check if the _DSM is present and as expected. */
	out_obj = acpi_evaluate_dsm(adev->handle, &lps0_dsm_guid, 1, 0, NULL);
	if (out_obj && out_obj->type == ACPI_TYPE_BUFFER) {
		char bitmask = *(char *)out_obj->buffer.pointer;

		if ((bitmask & ACPI_S2IDLE_FUNC_MASK) == ACPI_S2IDLE_FUNC_MASK) {
			lps0_dsm_func_mask = bitmask;
			lps0_device_handle = adev->handle;
<<<<<<< HEAD
=======
			/*
			 * Use suspend-to-idle by default if the default
			 * suspend mode was not set from the command line.
			 */
			if (mem_sleep_default > PM_SUSPEND_MEM)
				mem_sleep_current = PM_SUSPEND_TO_IDLE;
>>>>>>> bb176f67
		}

		acpi_handle_debug(adev->handle, "_DSM function mask: 0x%x\n",
				  bitmask);
	} else {
		acpi_handle_debug(adev->handle,
				  "_DSM function 0 evaluation failed\n");
	}
	ACPI_FREE(out_obj);
<<<<<<< HEAD
=======

	lpi_device_get_constraints();

>>>>>>> bb176f67
	return 0;
}

static struct acpi_scan_handler lps0_handler = {
	.ids = lps0_device_ids,
	.attach = lps0_device_attach,
};

<<<<<<< HEAD
static int acpi_freeze_begin(void)
=======
static int acpi_s2idle_begin(void)
>>>>>>> bb176f67
{
	acpi_scan_lock_acquire();
	s2idle_in_progress = true;
	return 0;
}

static int acpi_s2idle_prepare(void)
{
	if (lps0_device_handle) {
		acpi_sleep_run_lps0_dsm(ACPI_LPS0_SCREEN_OFF);
		acpi_sleep_run_lps0_dsm(ACPI_LPS0_ENTRY);
	} else {
		/*
		 * The configuration of GPEs is changed here to avoid spurious
		 * wakeups, but that should not be necessary if this is a
		 * "low-power S0" platform and the low-power S0 _DSM is present.
		 */
		acpi_enable_all_wakeup_gpes();
		acpi_os_wait_events_complete();
	}
	if (acpi_sci_irq_valid())
		enable_irq_wake(acpi_sci_irq);

	return 0;
}

<<<<<<< HEAD
static void acpi_freeze_wake(void)
{
=======
static void acpi_s2idle_wake(void)
{

	if (pm_debug_messages_on)
		lpi_check_constraints();

>>>>>>> bb176f67
	/*
	 * If IRQD_WAKEUP_ARMED is not set for the SCI at this point, it means
	 * that the SCI has triggered while suspended, so cancel the wakeup in
	 * case it has not been a wakeup event (the GPEs will be checked later).
	 */
	if (acpi_sci_irq_valid() &&
	    !irqd_is_wakeup_armed(irq_get_irq_data(acpi_sci_irq))) {
		pm_system_cancel_wakeup();
		s2idle_wakeup = true;
	}
}

<<<<<<< HEAD
static void acpi_freeze_sync(void)
=======
static void acpi_s2idle_sync(void)
>>>>>>> bb176f67
{
	/*
	 * Process all pending events in case there are any wakeup ones.
	 *
	 * The EC driver uses the system workqueue and an additional special
	 * one, so those need to be flushed too.
	 */
	acpi_ec_flush_work();
	acpi_os_wait_events_complete();
	s2idle_wakeup = false;
}

<<<<<<< HEAD
static void acpi_freeze_restore(void)
=======
static void acpi_s2idle_restore(void)
>>>>>>> bb176f67
{
	if (acpi_sci_irq_valid())
		disable_irq_wake(acpi_sci_irq);

	if (lps0_device_handle) {
		acpi_sleep_run_lps0_dsm(ACPI_LPS0_EXIT);
		acpi_sleep_run_lps0_dsm(ACPI_LPS0_SCREEN_ON);
	} else {
		acpi_enable_all_runtime_gpes();
	}
}

static void acpi_s2idle_end(void)
{
	s2idle_in_progress = false;
	acpi_scan_lock_release();
}

<<<<<<< HEAD
static const struct platform_freeze_ops acpi_freeze_ops = {
	.begin = acpi_freeze_begin,
	.prepare = acpi_freeze_prepare,
	.wake = acpi_freeze_wake,
	.sync = acpi_freeze_sync,
	.restore = acpi_freeze_restore,
	.end = acpi_freeze_end,
=======
static const struct platform_s2idle_ops acpi_s2idle_ops = {
	.begin = acpi_s2idle_begin,
	.prepare = acpi_s2idle_prepare,
	.wake = acpi_s2idle_wake,
	.sync = acpi_s2idle_sync,
	.restore = acpi_s2idle_restore,
	.end = acpi_s2idle_end,
>>>>>>> bb176f67
};

static void acpi_sleep_suspend_setup(void)
{
	int i;

	for (i = ACPI_STATE_S1; i < ACPI_STATE_S4; i++)
		if (acpi_sleep_state_supported(i))
			sleep_states[i] = 1;

	suspend_set_ops(old_suspend_ordering ?
		&acpi_suspend_ops_old : &acpi_suspend_ops);

	acpi_scan_add_handler(&lps0_handler);
<<<<<<< HEAD
	freeze_set_ops(&acpi_freeze_ops);
=======
	s2idle_set_ops(&acpi_s2idle_ops);
>>>>>>> bb176f67
}

#else /* !CONFIG_SUSPEND */
#define s2idle_in_progress	(false)
#define s2idle_wakeup		(false)
#define lps0_device_handle	(NULL)
static inline void acpi_sleep_suspend_setup(void) {}
#endif /* !CONFIG_SUSPEND */

bool acpi_s2idle_wakeup(void)
{
	return s2idle_wakeup;
}

bool acpi_sleep_no_ec_events(void)
{
	return !s2idle_in_progress || !lps0_device_handle;
}

#ifdef CONFIG_PM_SLEEP
static u32 saved_bm_rld;

static int  acpi_save_bm_rld(void)
{
	acpi_read_bit_register(ACPI_BITREG_BUS_MASTER_RLD, &saved_bm_rld);
	return 0;
}

static void  acpi_restore_bm_rld(void)
{
	u32 resumed_bm_rld = 0;

	acpi_read_bit_register(ACPI_BITREG_BUS_MASTER_RLD, &resumed_bm_rld);
	if (resumed_bm_rld == saved_bm_rld)
		return;

	acpi_write_bit_register(ACPI_BITREG_BUS_MASTER_RLD, saved_bm_rld);
}

static struct syscore_ops acpi_sleep_syscore_ops = {
	.suspend = acpi_save_bm_rld,
	.resume = acpi_restore_bm_rld,
};

static void acpi_sleep_syscore_init(void)
{
	register_syscore_ops(&acpi_sleep_syscore_ops);
}
#else
static inline void acpi_sleep_syscore_init(void) {}
#endif /* CONFIG_PM_SLEEP */

#ifdef CONFIG_HIBERNATION
static unsigned long s4_hardware_signature;
static struct acpi_table_facs *facs;
static bool nosigcheck;

void __init acpi_no_s4_hw_signature(void)
{
	nosigcheck = true;
}

static int acpi_hibernation_begin(void)
{
	int error;

	error = nvs_nosave ? 0 : suspend_nvs_alloc();
	if (!error)
		acpi_pm_start(ACPI_STATE_S4);

	return error;
}

static int acpi_hibernation_enter(void)
{
	acpi_status status = AE_OK;

	ACPI_FLUSH_CPU_CACHE();

	/* This shouldn't return.  If it returns, we have a problem */
	status = acpi_enter_sleep_state(ACPI_STATE_S4);
	/* Reprogram control registers */
	acpi_leave_sleep_state_prep(ACPI_STATE_S4);

	return ACPI_SUCCESS(status) ? 0 : -EFAULT;
}

static void acpi_hibernation_leave(void)
{
	pm_set_resume_via_firmware();
	/*
	 * If ACPI is not enabled by the BIOS and the boot kernel, we need to
	 * enable it here.
	 */
	acpi_enable();
	/* Reprogram control registers */
	acpi_leave_sleep_state_prep(ACPI_STATE_S4);
	/* Check the hardware signature */
	if (facs && s4_hardware_signature != facs->hardware_signature)
		pr_crit("ACPI: Hardware changed while hibernated, success doubtful!\n");
	/* Restore the NVS memory area */
	suspend_nvs_restore();
	/* Allow EC transactions to happen. */
	acpi_ec_unblock_transactions();
}

static void acpi_pm_thaw(void)
{
	acpi_ec_unblock_transactions();
	acpi_enable_all_runtime_gpes();
}

static const struct platform_hibernation_ops acpi_hibernation_ops = {
	.begin = acpi_hibernation_begin,
	.end = acpi_pm_end,
	.pre_snapshot = acpi_pm_prepare,
	.finish = acpi_pm_finish,
	.prepare = acpi_pm_prepare,
	.enter = acpi_hibernation_enter,
	.leave = acpi_hibernation_leave,
	.pre_restore = acpi_pm_freeze,
	.restore_cleanup = acpi_pm_thaw,
};

/**
 *	acpi_hibernation_begin_old - Set the target system sleep state to
 *		ACPI_STATE_S4 and execute the _PTS control method.  This
 *		function is used if the pre-ACPI 2.0 suspend ordering has been
 *		requested.
 */
static int acpi_hibernation_begin_old(void)
{
	int error;
	/*
	 * The _TTS object should always be evaluated before the _PTS object.
	 * When the old_suspended_ordering is true, the _PTS object is
	 * evaluated in the acpi_sleep_prepare.
	 */
	acpi_sleep_tts_switch(ACPI_STATE_S4);

	error = acpi_sleep_prepare(ACPI_STATE_S4);

	if (!error) {
		if (!nvs_nosave)
			error = suspend_nvs_alloc();
		if (!error) {
			acpi_target_sleep_state = ACPI_STATE_S4;
			acpi_scan_lock_acquire();
		}
	}
	return error;
}

/*
 * The following callbacks are used if the pre-ACPI 2.0 suspend ordering has
 * been requested.
 */
static const struct platform_hibernation_ops acpi_hibernation_ops_old = {
	.begin = acpi_hibernation_begin_old,
	.end = acpi_pm_end,
	.pre_snapshot = acpi_pm_pre_suspend,
	.prepare = acpi_pm_freeze,
	.finish = acpi_pm_finish,
	.enter = acpi_hibernation_enter,
	.leave = acpi_hibernation_leave,
	.pre_restore = acpi_pm_freeze,
	.restore_cleanup = acpi_pm_thaw,
	.recover = acpi_pm_finish,
};

static void acpi_sleep_hibernate_setup(void)
{
	if (!acpi_sleep_state_supported(ACPI_STATE_S4))
		return;

	hibernation_set_ops(old_suspend_ordering ?
			&acpi_hibernation_ops_old : &acpi_hibernation_ops);
	sleep_states[ACPI_STATE_S4] = 1;
	if (nosigcheck)
		return;

	acpi_get_table(ACPI_SIG_FACS, 1, (struct acpi_table_header **)&facs);
	if (facs)
		s4_hardware_signature = facs->hardware_signature;
}
#else /* !CONFIG_HIBERNATION */
static inline void acpi_sleep_hibernate_setup(void) {}
#endif /* !CONFIG_HIBERNATION */

static void acpi_power_off_prepare(void)
{
	/* Prepare to power off the system */
	acpi_sleep_prepare(ACPI_STATE_S5);
	acpi_disable_all_gpes();
	acpi_os_wait_events_complete();
}

static void acpi_power_off(void)
{
	/* acpi_sleep_prepare(ACPI_STATE_S5) should have already been called */
	printk(KERN_DEBUG "%s called\n", __func__);
	local_irq_disable();
	acpi_enter_sleep_state(ACPI_STATE_S5);
}

int __init acpi_sleep_init(void)
{
	char supported[ACPI_S_STATE_COUNT * 3 + 1];
	char *pos = supported;
	int i;

	acpi_sleep_dmi_check();

	sleep_states[ACPI_STATE_S0] = 1;

	acpi_sleep_syscore_init();
	acpi_sleep_suspend_setup();
	acpi_sleep_hibernate_setup();

	if (acpi_sleep_state_supported(ACPI_STATE_S5)) {
		sleep_states[ACPI_STATE_S5] = 1;
		pm_power_off_prepare = acpi_power_off_prepare;
		pm_power_off = acpi_power_off;
	} else {
		acpi_no_s5 = true;
	}

	supported[0] = 0;
	for (i = 0; i < ACPI_S_STATE_COUNT; i++) {
		if (sleep_states[i])
			pos += sprintf(pos, " S%d", i);
	}
	pr_info(PREFIX "(supports%s)\n", supported);

	/*
	 * Register the tts_notifier to reboot notifier list so that the _TTS
	 * object can also be evaluated when the system enters S5.
	 */
	register_reboot_notifier(&tts_notifier);
	return 0;
}<|MERGE_RESOLUTION|>--- conflicted
+++ resolved
@@ -669,10 +669,7 @@
 
 #define ACPI_LPS0_DSM_UUID	"c4eb40a0-6cd2-11e2-bcfd-0800200c9a66"
 
-<<<<<<< HEAD
-=======
 #define ACPI_LPS0_GET_DEVICE_CONSTRAINTS	1
->>>>>>> bb176f67
 #define ACPI_LPS0_SCREEN_OFF	3
 #define ACPI_LPS0_SCREEN_ON	4
 #define ACPI_LPS0_ENTRY		5
@@ -684,8 +681,6 @@
 static guid_t lps0_dsm_guid;
 static char lps0_dsm_func_mask;
 
-<<<<<<< HEAD
-=======
 /* Device constraint entry structure */
 struct lpi_device_info {
 	char *name;
@@ -846,7 +841,6 @@
 	}
 }
 
->>>>>>> bb176f67
 static void acpi_sleep_run_lps0_dsm(unsigned int func)
 {
 	union acpi_object *out_obj;
@@ -881,15 +875,12 @@
 		if ((bitmask & ACPI_S2IDLE_FUNC_MASK) == ACPI_S2IDLE_FUNC_MASK) {
 			lps0_dsm_func_mask = bitmask;
 			lps0_device_handle = adev->handle;
-<<<<<<< HEAD
-=======
 			/*
 			 * Use suspend-to-idle by default if the default
 			 * suspend mode was not set from the command line.
 			 */
 			if (mem_sleep_default > PM_SUSPEND_MEM)
 				mem_sleep_current = PM_SUSPEND_TO_IDLE;
->>>>>>> bb176f67
 		}
 
 		acpi_handle_debug(adev->handle, "_DSM function mask: 0x%x\n",
@@ -899,12 +890,9 @@
 				  "_DSM function 0 evaluation failed\n");
 	}
 	ACPI_FREE(out_obj);
-<<<<<<< HEAD
-=======
 
 	lpi_device_get_constraints();
 
->>>>>>> bb176f67
 	return 0;
 }
 
@@ -913,11 +901,7 @@
 	.attach = lps0_device_attach,
 };
 
-<<<<<<< HEAD
-static int acpi_freeze_begin(void)
-=======
 static int acpi_s2idle_begin(void)
->>>>>>> bb176f67
 {
 	acpi_scan_lock_acquire();
 	s2idle_in_progress = true;
@@ -944,17 +928,12 @@
 	return 0;
 }
 
-<<<<<<< HEAD
-static void acpi_freeze_wake(void)
-{
-=======
 static void acpi_s2idle_wake(void)
 {
 
 	if (pm_debug_messages_on)
 		lpi_check_constraints();
 
->>>>>>> bb176f67
 	/*
 	 * If IRQD_WAKEUP_ARMED is not set for the SCI at this point, it means
 	 * that the SCI has triggered while suspended, so cancel the wakeup in
@@ -967,11 +946,7 @@
 	}
 }
 
-<<<<<<< HEAD
-static void acpi_freeze_sync(void)
-=======
 static void acpi_s2idle_sync(void)
->>>>>>> bb176f67
 {
 	/*
 	 * Process all pending events in case there are any wakeup ones.
@@ -984,11 +959,7 @@
 	s2idle_wakeup = false;
 }
 
-<<<<<<< HEAD
-static void acpi_freeze_restore(void)
-=======
 static void acpi_s2idle_restore(void)
->>>>>>> bb176f67
 {
 	if (acpi_sci_irq_valid())
 		disable_irq_wake(acpi_sci_irq);
@@ -1007,15 +978,6 @@
 	acpi_scan_lock_release();
 }
 
-<<<<<<< HEAD
-static const struct platform_freeze_ops acpi_freeze_ops = {
-	.begin = acpi_freeze_begin,
-	.prepare = acpi_freeze_prepare,
-	.wake = acpi_freeze_wake,
-	.sync = acpi_freeze_sync,
-	.restore = acpi_freeze_restore,
-	.end = acpi_freeze_end,
-=======
 static const struct platform_s2idle_ops acpi_s2idle_ops = {
 	.begin = acpi_s2idle_begin,
 	.prepare = acpi_s2idle_prepare,
@@ -1023,7 +985,6 @@
 	.sync = acpi_s2idle_sync,
 	.restore = acpi_s2idle_restore,
 	.end = acpi_s2idle_end,
->>>>>>> bb176f67
 };
 
 static void acpi_sleep_suspend_setup(void)
@@ -1038,11 +999,7 @@
 		&acpi_suspend_ops_old : &acpi_suspend_ops);
 
 	acpi_scan_add_handler(&lps0_handler);
-<<<<<<< HEAD
-	freeze_set_ops(&acpi_freeze_ops);
-=======
 	s2idle_set_ops(&acpi_s2idle_ops);
->>>>>>> bb176f67
 }
 
 #else /* !CONFIG_SUSPEND */
