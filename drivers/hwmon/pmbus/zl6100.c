--- conflicted
+++ resolved
@@ -200,19 +200,9 @@
 	data->id = mid->driver_data;
 
 	/*
-<<<<<<< HEAD
-	 * ZL2005, ZL2008, ZL2105, and ZL6100 are known to require a wait time
-	 * between I2C accesses. ZL2004 and ZL6105 are known to be safe.
-	 * Other chips have not yet been tested.
-	 *
-	 * Only clear the wait time for chips known to be safe. The wait time
-	 * can be cleared later for additional chips if tests show that it
-	 * is not needed (in other words, better be safe than sorry).
-=======
 	 * According to information from the chip vendor, all currently
 	 * supported chips are known to require a wait time between I2C
 	 * accesses.
->>>>>>> c16fa4f2
 	 */
 	data->delay = delay;
 
