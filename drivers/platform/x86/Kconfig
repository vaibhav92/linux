--- conflicted
+++ resolved
@@ -1174,6 +1174,7 @@
 config TOUCHSCREEN_DMI
 	bool "DMI based touchscreen configuration info"
 	depends on ACPI && DMI && I2C=y && TOUCHSCREEN_SILEAD
+	select EFI_EMBEDDED_FIRMWARE if EFI
 	---help---
 	  Certain ACPI based tablets with e.g. Silead or Chipone touchscreens
 	  do not have enough data in ACPI tables for the touchscreen driver to
@@ -1254,12 +1255,6 @@
 	  This driver is only required when the system is not using Hardware
 	  P-States (HWP). In HWP mode, priority can be read from ACPI tables.
 
-<<<<<<< HEAD
-config TOUCHSCREEN_DMI
-	bool "DMI based touchscreen configuration info"
-	depends on ACPI && DMI && I2C=y && TOUCHSCREEN_SILEAD
-	select EFI_EMBEDDED_FIRMWARE if EFI
-=======
 config INTEL_UNCORE_FREQ_CONTROL
 	tristate "Intel Uncore frequency control driver"
 	depends on X86_64
@@ -1275,7 +1270,6 @@
 	tristate "Intel BXT Whiskey Cove TMU Driver"
 	depends on REGMAP
 	depends on INTEL_SOC_PMIC_BXTWC && INTEL_PMC_IPC
->>>>>>> d878bdfb
 	---help---
 	  Select this driver to use Intel BXT Whiskey Cove PMIC TMU feature.
 	  This driver enables the alarm wakeup functionality in the TMU unit
