# SPDX-License-Identifier: GPL-2.0-only
#
# Drm device configuration
#
# This driver provides support for the
# Direct Rendering Infrastructure (DRI) in XFree86 4.1.0 and higher.
#
menuconfig DRM
	tristate "Direct Rendering Manager (XFree86 4.1.0 and higher DRI support)"
	depends on (AGP || AGP=n) && !EMULATED_CMPXCHG && HAS_DMA
	select DRM_PANEL_ORIENTATION_QUIRKS
	select HDMI
	select FB_CMDLINE
	select I2C
	select I2C_ALGOBIT
	select DMA_SHARED_BUFFER
	select SYNC_FILE
# gallium uses SYS_kcmp for os_same_file_description() to de-duplicate
# device and dmabuf fd. Let's make sure that is available for our userspace.
	select KCMP
	help
	  Kernel-level support for the Direct Rendering Infrastructure (DRI)
	  introduced in XFree86 4.0. If you say Y here, you need to select
	  the module that's right for your graphics card from the list below.
	  These modules provide support for synchronization, security, and
	  DMA transfers. Please see <http://dri.sourceforge.net/> for more
	  details.  You should also select and configure AGP
	  (/dev/agpgart) support if it is available for your platform.

config DRM_MIPI_DBI
	tristate
	depends on DRM

config DRM_MIPI_DSI
	bool
	depends on DRM

config DRM_DP_AUX_BUS
	tristate
	depends on DRM
	depends on OF

config DRM_DP_AUX_CHARDEV
	bool "DRM DP AUX Interface"
	depends on DRM
	help
	  Choose this option to enable a /dev/drm_dp_auxN node that allows to
	  read and write values to arbitrary DPCD registers on the DP aux
	  channel.

config DRM_DEBUG_MM
	bool "Insert extra checks and debug info into the DRM range managers"
	default n
	depends on DRM=y
	depends on STACKTRACE_SUPPORT
	select STACKDEPOT
	help
	  Enable allocation tracking of memory manager and leak detection on
	  shutdown.

	  Recommended for driver developers only.

	  If in doubt, say "N".

config DRM_DEBUG_SELFTEST
	tristate "kselftests for DRM"
	depends on DRM
	depends on DEBUG_KERNEL
	select PRIME_NUMBERS
	select DRM_LIB_RANDOM
	select DRM_KMS_HELPER
	select DRM_EXPORT_FOR_TESTS if m
	default n
	help
	  This option provides kernel modules that can be used to run
	  various selftests on parts of the DRM api. This option is not
	  useful for distributions or general kernels, but only for kernel
	  developers working on DRM and associated drivers.

	  If in doubt, say "N".

config DRM_KMS_HELPER
	tristate
	depends on DRM
	help
	  CRTC helpers for KMS drivers.

config DRM_DEBUG_DP_MST_TOPOLOGY_REFS
        bool "Enable refcount backtrace history in the DP MST helpers"
	depends on STACKTRACE_SUPPORT
        select STACKDEPOT
        depends on DRM_KMS_HELPER
        depends on DEBUG_KERNEL
        depends on EXPERT
        help
          Enables debug tracing for topology refs in DRM's DP MST helpers. A
          history of each topology reference/dereference will be printed to the
          kernel log once a port or branch device's topology refcount reaches 0.

          This has the potential to use a lot of memory and print some very
          large kernel messages. If in doubt, say "N".

config DRM_DEBUG_MODESET_LOCK
	bool "Enable backtrace history for lock contention"
	depends on STACKTRACE_SUPPORT
	depends on DEBUG_KERNEL
	depends on EXPERT
	select STACKDEPOT
	default y if DEBUG_WW_MUTEX_SLOWPATH
	help
	  Enable debug tracing of failures to gracefully handle drm modeset lock
	  contention. A history of each drm modeset lock path hitting -EDEADLK
	  will be saved until gracefully handled, and the backtrace will be
	  printed when attempting to lock a contended lock.

	  If in doubt, say "N".

config DRM_FBDEV_EMULATION
	bool "Enable legacy fbdev support for your modesetting driver"
<<<<<<< HEAD
	depends on DRM
	depends on FB
	select DRM_KMS_HELPER
=======
	depends on DRM_KMS_HELPER
	depends on FB=y || FB=DRM_KMS_HELPER
>>>>>>> df0cc57e
	select FB_CFB_FILLRECT
	select FB_CFB_COPYAREA
	select FB_CFB_IMAGEBLIT
	select FB_DEFERRED_IO
	select FB_SYS_FOPS
	select FB_SYS_FILLRECT
	select FB_SYS_COPYAREA
	select FB_SYS_IMAGEBLIT
	select FRAMEBUFFER_CONSOLE if !EXPERT
	select FRAMEBUFFER_CONSOLE_DETECT_PRIMARY if FRAMEBUFFER_CONSOLE
	default y
	help
	  Choose this option if you have a need for the legacy fbdev
	  support. Note that this support also provides the linux console
	  support on top of your modesetting driver.

	  If in doubt, say "Y".

config DRM_FBDEV_OVERALLOC
	int "Overallocation of the fbdev buffer"
	depends on DRM_FBDEV_EMULATION
	default 100
	help
	  Defines the fbdev buffer overallocation in percent. Default
	  is 100. Typical values for double buffering will be 200,
	  triple buffering 300.

config DRM_FBDEV_LEAK_PHYS_SMEM
	bool "Shamelessly allow leaking of fbdev physical address (DANGEROUS)"
	depends on DRM_FBDEV_EMULATION && EXPERT
	default n
	help
	  In order to keep user-space compatibility, we want in certain
	  use-cases to keep leaking the fbdev physical address to the
	  user-space program handling the fbdev buffer.
	  This affects, not only, Amlogic, Allwinner or Rockchip devices
	  with ARM Mali GPUs using an userspace Blob.
	  This option is not supported by upstream developers and should be
	  removed as soon as possible and be considered as a broken and
	  legacy behaviour from a modern fbdev device driver.

	  Please send any bug reports when using this to your proprietary
	  software vendor that requires this.

	  If in doubt, say "N" or spread the word to your closed source
	  library vendor.

config DRM_LOAD_EDID_FIRMWARE
	bool "Allow to specify an EDID data set instead of probing for it"
	depends on DRM
	help
	  Say Y here, if you want to use EDID data to be loaded from the
	  /lib/firmware directory or one of the provided built-in
	  data sets. This may be necessary, if the graphics adapter or
	  monitor are unable to provide appropriate EDID data. Since this
	  feature is provided as a workaround for broken hardware, the
	  default case is N. Details and instructions how to build your own
	  EDID data are given in Documentation/admin-guide/edid.rst.

config DRM_DP_CEC
	bool "Enable DisplayPort CEC-Tunneling-over-AUX HDMI support"
	depends on DRM
	select CEC_CORE
	help
	  Choose this option if you want to enable HDMI CEC support for
	  DisplayPort/USB-C to HDMI adapters.

	  Note: not all adapters support this feature, and even for those
	  that do support this they often do not hook up the CEC pin.

config DRM_TTM
	tristate
	depends on DRM && MMU
	help
	  GPU memory management subsystem for devices with multiple
	  GPU memory types. Will be enabled automatically if a device driver
	  uses it.

config DRM_VRAM_HELPER
	tristate
	depends on DRM
	help
	  Helpers for VRAM memory management

config DRM_TTM_HELPER
	tristate
	depends on DRM
	select DRM_TTM
	help
	  Helpers for ttm-based gem objects

config DRM_GEM_CMA_HELPER
	bool
	depends on DRM
	help
	  Choose this if you need the GEM CMA helper functions

config DRM_KMS_CMA_HELPER
	bool
	depends on DRM
	select DRM_GEM_CMA_HELPER
	help
	  Choose this if you need the KMS CMA helper functions

config DRM_GEM_SHMEM_HELPER
	bool
	depends on DRM && MMU
	help
	  Choose this if you need the GEM shmem helper functions

config DRM_SCHED
	tristate
	depends on DRM

source "drivers/gpu/drm/i2c/Kconfig"

source "drivers/gpu/drm/arm/Kconfig"

config DRM_RADEON
	tristate "ATI Radeon"
	depends on DRM && PCI && MMU
	depends on AGP || !AGP
	select FW_LOADER
        select DRM_KMS_HELPER
        select DRM_TTM
	select DRM_TTM_HELPER
	select POWER_SUPPLY
	select HWMON
	select BACKLIGHT_CLASS_DEVICE
	select INTERVAL_TREE
	help
	  Choose this option if you have an ATI Radeon graphics card.  There
	  are both PCI and AGP versions.  You don't need to choose this to
	  run the Radeon in plain VGA mode.

	  If M is selected, the module will be called radeon.

source "drivers/gpu/drm/radeon/Kconfig"

config DRM_AMDGPU
	tristate "AMD GPU"
	depends on DRM && PCI && MMU
	select FW_LOADER
	select DRM_KMS_HELPER
	select DRM_SCHED
	select DRM_TTM
	select DRM_TTM_HELPER
	select POWER_SUPPLY
	select HWMON
	select BACKLIGHT_CLASS_DEVICE
	select INTERVAL_TREE
	help
	  Choose this option if you have a recent AMD Radeon graphics card.

	  If M is selected, the module will be called amdgpu.

source "drivers/gpu/drm/amd/amdgpu/Kconfig"

source "drivers/gpu/drm/nouveau/Kconfig"

source "drivers/gpu/drm/i915/Kconfig"

source "drivers/gpu/drm/kmb/Kconfig"

config DRM_VGEM
	tristate "Virtual GEM provider"
	depends on DRM && MMU
	select DRM_GEM_SHMEM_HELPER
	help
	  Choose this option to get a virtual graphics memory manager,
	  as used by Mesa's software renderer for enhanced performance.
	  If M is selected the module will be called vgem.

config DRM_VKMS
	tristate "Virtual KMS (EXPERIMENTAL)"
	depends on DRM && MMU
	select DRM_KMS_HELPER
	select DRM_GEM_SHMEM_HELPER
	select CRC32
	default n
	help
	  Virtual Kernel Mode-Setting (VKMS) is used for testing or for
	  running GPU in a headless machines. Choose this option to get
	  a VKMS.

	  If M is selected the module will be called vkms.

source "drivers/gpu/drm/exynos/Kconfig"

source "drivers/gpu/drm/rockchip/Kconfig"

source "drivers/gpu/drm/vmwgfx/Kconfig"

source "drivers/gpu/drm/gma500/Kconfig"

source "drivers/gpu/drm/udl/Kconfig"

source "drivers/gpu/drm/ast/Kconfig"

source "drivers/gpu/drm/mgag200/Kconfig"

source "drivers/gpu/drm/armada/Kconfig"

source "drivers/gpu/drm/atmel-hlcdc/Kconfig"

source "drivers/gpu/drm/rcar-du/Kconfig"

source "drivers/gpu/drm/shmobile/Kconfig"

source "drivers/gpu/drm/sun4i/Kconfig"

source "drivers/gpu/drm/omapdrm/Kconfig"

source "drivers/gpu/drm/tilcdc/Kconfig"

source "drivers/gpu/drm/qxl/Kconfig"

source "drivers/gpu/drm/virtio/Kconfig"

source "drivers/gpu/drm/msm/Kconfig"

source "drivers/gpu/drm/fsl-dcu/Kconfig"

source "drivers/gpu/drm/tegra/Kconfig"

source "drivers/gpu/drm/stm/Kconfig"

source "drivers/gpu/drm/panel/Kconfig"

source "drivers/gpu/drm/bridge/Kconfig"

source "drivers/gpu/drm/sti/Kconfig"

source "drivers/gpu/drm/imx/Kconfig"

source "drivers/gpu/drm/ingenic/Kconfig"

source "drivers/gpu/drm/v3d/Kconfig"

source "drivers/gpu/drm/vc4/Kconfig"

source "drivers/gpu/drm/etnaviv/Kconfig"

source "drivers/gpu/drm/hisilicon/Kconfig"

source "drivers/gpu/drm/mediatek/Kconfig"

source "drivers/gpu/drm/mxsfb/Kconfig"

source "drivers/gpu/drm/meson/Kconfig"

source "drivers/gpu/drm/tiny/Kconfig"

source "drivers/gpu/drm/pl111/Kconfig"

source "drivers/gpu/drm/tve200/Kconfig"

source "drivers/gpu/drm/xen/Kconfig"

source "drivers/gpu/drm/vboxvideo/Kconfig"

source "drivers/gpu/drm/lima/Kconfig"

source "drivers/gpu/drm/panfrost/Kconfig"

source "drivers/gpu/drm/aspeed/Kconfig"

source "drivers/gpu/drm/mcde/Kconfig"

source "drivers/gpu/drm/tidss/Kconfig"

source "drivers/gpu/drm/xlnx/Kconfig"

source "drivers/gpu/drm/gud/Kconfig"

config DRM_HYPERV
	tristate "DRM Support for Hyper-V synthetic video device"
	depends on DRM && PCI && MMU && HYPERV
	select DRM_KMS_HELPER
	select DRM_GEM_SHMEM_HELPER
	help
	 This is a KMS driver for Hyper-V synthetic video device. Choose this
	 option if you would like to enable drm driver for Hyper-V virtual
	 machine. Unselect Hyper-V framebuffer driver (CONFIG_FB_HYPERV) so
	 that DRM driver is used by default.

	 If M is selected the module will be called hyperv_drm.

# Keep legacy drivers last

menuconfig DRM_LEGACY
	bool "Enable legacy drivers (DANGEROUS)"
	depends on DRM && MMU
	help
	  Enable legacy DRI1 drivers. Those drivers expose unsafe and dangerous
	  APIs to user-space, which can be used to circumvent access
	  restrictions and other security measures. For backwards compatibility
	  those drivers are still available, but their use is highly
	  inadvisable and might harm your system.

	  You are recommended to use the safe modeset-only drivers instead, and
	  perform 3D emulation in user-space.

	  Unless you have strong reasons to go rogue, say "N".

if DRM_LEGACY

config DRM_TDFX
	tristate "3dfx Banshee/Voodoo3+"
	depends on DRM && PCI
	help
	  Choose this option if you have a 3dfx Banshee or Voodoo3 (or later),
	  graphics card.  If M is selected, the module will be called tdfx.

config DRM_R128
	tristate "ATI Rage 128"
	depends on DRM && PCI
	select FW_LOADER
	help
	  Choose this option if you have an ATI Rage 128 graphics card.  If M
	  is selected, the module will be called r128.  AGP support for
	  this card is strongly suggested (unless you have a PCI version).

config DRM_I810
	tristate "Intel I810"
	# !PREEMPTION because of missing ioctl locking
	depends on DRM && AGP && AGP_INTEL && (!PREEMPTION || BROKEN)
	help
	  Choose this option if you have an Intel I810 graphics card.  If M is
	  selected, the module will be called i810.  AGP support is required
	  for this driver to work.

config DRM_MGA
	tristate "Matrox g200/g400"
	depends on DRM && PCI
	select FW_LOADER
	help
	  Choose this option if you have a Matrox G200, G400 or G450 graphics
	  card.  If M is selected, the module will be called mga.  AGP
	  support is required for this driver to work.

config DRM_SIS
	tristate "SiS video cards"
	depends on DRM && AGP
	depends on FB_SIS || FB_SIS=n
	help
	  Choose this option if you have a SiS 630 or compatible video
	  chipset. If M is selected the module will be called sis. AGP
	  support is required for this driver to work.

config DRM_VIA
	tristate "Via unichrome video cards"
	depends on DRM && PCI
	help
	  Choose this option if you have a Via unichrome or compatible video
	  chipset. If M is selected the module will be called via.

config DRM_SAVAGE
	tristate "Savage video cards"
	depends on DRM && PCI
	help
	  Choose this option if you have a Savage3D/4/SuperSavage/Pro/Twister
	  chipset. If M is selected the module will be called savage.

endif # DRM_LEGACY

config DRM_EXPORT_FOR_TESTS
	bool

# Separate option because drm_panel_orientation_quirks.c is shared with fbdev
config DRM_PANEL_ORIENTATION_QUIRKS
	tristate

config DRM_LIB_RANDOM
	bool
	default n<|MERGE_RESOLUTION|>--- conflicted
+++ resolved
@@ -117,14 +117,8 @@
 
 config DRM_FBDEV_EMULATION
 	bool "Enable legacy fbdev support for your modesetting driver"
-<<<<<<< HEAD
-	depends on DRM
-	depends on FB
-	select DRM_KMS_HELPER
-=======
 	depends on DRM_KMS_HELPER
 	depends on FB=y || FB=DRM_KMS_HELPER
->>>>>>> df0cc57e
 	select FB_CFB_FILLRECT
 	select FB_CFB_COPYAREA
 	select FB_CFB_IMAGEBLIT
