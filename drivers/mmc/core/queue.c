// SPDX-License-Identifier: GPL-2.0-only
/*
 *  Copyright (C) 2003 Russell King, All Rights Reserved.
 *  Copyright 2006-2007 Pierre Ossman
 */
#include <linux/slab.h>
#include <linux/module.h>
#include <linux/blkdev.h>
#include <linux/freezer.h>
#include <linux/kthread.h>
#include <linux/scatterlist.h>
#include <linux/dma-mapping.h>
#include <linux/backing-dev.h>

#include <linux/mmc/card.h>
#include <linux/mmc/host.h>

#include "queue.h"
#include "block.h"
#include "core.h"
#include "card.h"
#include "host.h"

#define MMC_DMA_MAP_MERGE_SEGMENTS	512

static inline bool mmc_cqe_dcmd_busy(struct mmc_queue *mq)
{
	/* Allow only 1 DCMD at a time */
	return mq->in_flight[MMC_ISSUE_DCMD];
}

void mmc_cqe_check_busy(struct mmc_queue *mq)
{
	if ((mq->cqe_busy & MMC_CQE_DCMD_BUSY) && !mmc_cqe_dcmd_busy(mq))
		mq->cqe_busy &= ~MMC_CQE_DCMD_BUSY;

	mq->cqe_busy &= ~MMC_CQE_QUEUE_FULL;
}

static inline bool mmc_cqe_can_dcmd(struct mmc_host *host)
{
	return host->caps2 & MMC_CAP2_CQE_DCMD;
}

static enum mmc_issue_type mmc_cqe_issue_type(struct mmc_host *host,
					      struct request *req)
{
	switch (req_op(req)) {
	case REQ_OP_DRV_IN:
	case REQ_OP_DRV_OUT:
	case REQ_OP_DISCARD:
	case REQ_OP_SECURE_ERASE:
		return MMC_ISSUE_SYNC;
	case REQ_OP_FLUSH:
		return mmc_cqe_can_dcmd(host) ? MMC_ISSUE_DCMD : MMC_ISSUE_SYNC;
	default:
		return MMC_ISSUE_ASYNC;
	}
}

enum mmc_issue_type mmc_issue_type(struct mmc_queue *mq, struct request *req)
{
	struct mmc_host *host = mq->card->host;

	if (mq->use_cqe && !host->hsq_enabled)
		return mmc_cqe_issue_type(host, req);

	if (req_op(req) == REQ_OP_READ || req_op(req) == REQ_OP_WRITE)
		return MMC_ISSUE_ASYNC;

	return MMC_ISSUE_SYNC;
}

static void __mmc_cqe_recovery_notifier(struct mmc_queue *mq)
{
	if (!mq->recovery_needed) {
		mq->recovery_needed = true;
		schedule_work(&mq->recovery_work);
	}
}

void mmc_cqe_recovery_notifier(struct mmc_request *mrq)
{
	struct mmc_queue_req *mqrq = container_of(mrq, struct mmc_queue_req,
						  brq.mrq);
	struct request *req = mmc_queue_req_to_req(mqrq);
	struct request_queue *q = req->q;
	struct mmc_queue *mq = q->queuedata;
	unsigned long flags;

	spin_lock_irqsave(&mq->lock, flags);
	__mmc_cqe_recovery_notifier(mq);
	spin_unlock_irqrestore(&mq->lock, flags);
}

static enum blk_eh_timer_return mmc_cqe_timed_out(struct request *req)
{
	struct mmc_queue_req *mqrq = req_to_mmc_queue_req(req);
	struct mmc_request *mrq = &mqrq->brq.mrq;
	struct mmc_queue *mq = req->q->queuedata;
	struct mmc_host *host = mq->card->host;
	enum mmc_issue_type issue_type = mmc_issue_type(mq, req);
	bool recovery_needed = false;

	switch (issue_type) {
	case MMC_ISSUE_ASYNC:
	case MMC_ISSUE_DCMD:
		if (host->cqe_ops->cqe_timeout(host, mrq, &recovery_needed)) {
			if (recovery_needed)
				mmc_cqe_recovery_notifier(mrq);
			return BLK_EH_RESET_TIMER;
		}
		/* The request has gone already */
		return BLK_EH_DONE;
	default:
		/* Timeout is handled by mmc core */
		return BLK_EH_RESET_TIMER;
	}
}

static enum blk_eh_timer_return mmc_mq_timed_out(struct request *req,
						 bool reserved)
{
	struct request_queue *q = req->q;
	struct mmc_queue *mq = q->queuedata;
	struct mmc_card *card = mq->card;
	struct mmc_host *host = card->host;
	unsigned long flags;
	bool ignore_tout;

	spin_lock_irqsave(&mq->lock, flags);
<<<<<<< HEAD

	if (mq->recovery_needed || !mq->use_cqe || host->hsq_enabled)
		ret = BLK_EH_RESET_TIMER;
	else
		ret = mmc_cqe_timed_out(req);

=======
	ignore_tout = mq->recovery_needed || !mq->use_cqe || host->hsq_enabled;
>>>>>>> 358c7c61
	spin_unlock_irqrestore(&mq->lock, flags);

	return ignore_tout ? BLK_EH_RESET_TIMER : mmc_cqe_timed_out(req);
}

static void mmc_mq_recovery_handler(struct work_struct *work)
{
	struct mmc_queue *mq = container_of(work, struct mmc_queue,
					    recovery_work);
	struct request_queue *q = mq->queue;
	struct mmc_host *host = mq->card->host;

	mmc_get_card(mq->card, &mq->ctx);

	mq->in_recovery = true;

	if (mq->use_cqe && !host->hsq_enabled)
		mmc_blk_cqe_recovery(mq);
	else
		mmc_blk_mq_recovery(mq);

	mq->in_recovery = false;

	spin_lock_irq(&mq->lock);
	mq->recovery_needed = false;
	spin_unlock_irq(&mq->lock);

	if (host->hsq_enabled)
		host->cqe_ops->cqe_recovery_finish(host);

	mmc_put_card(mq->card, &mq->ctx);

	blk_mq_run_hw_queues(q, true);
}

static struct scatterlist *mmc_alloc_sg(int sg_len, gfp_t gfp)
{
	struct scatterlist *sg;

	sg = kmalloc_array(sg_len, sizeof(*sg), gfp);
	if (sg)
		sg_init_table(sg, sg_len);

	return sg;
}

static void mmc_queue_setup_discard(struct request_queue *q,
				    struct mmc_card *card)
{
	unsigned max_discard;

	max_discard = mmc_calc_max_discard(card);
	if (!max_discard)
		return;

	blk_queue_flag_set(QUEUE_FLAG_DISCARD, q);
	blk_queue_max_discard_sectors(q, max_discard);
	q->limits.discard_granularity = card->pref_erase << 9;
	/* granularity must not be greater than max. discard */
	if (card->pref_erase > max_discard)
		q->limits.discard_granularity = 0;
	if (mmc_can_secure_erase_trim(card))
		blk_queue_flag_set(QUEUE_FLAG_SECERASE, q);
}

static unsigned int mmc_get_max_segments(struct mmc_host *host)
{
	return host->can_dma_map_merge ? MMC_DMA_MAP_MERGE_SEGMENTS :
					 host->max_segs;
}

/**
 * mmc_init_request() - initialize the MMC-specific per-request data
 * @q: the request queue
 * @req: the request
 * @gfp: memory allocation policy
 */
static int __mmc_init_request(struct mmc_queue *mq, struct request *req,
			      gfp_t gfp)
{
	struct mmc_queue_req *mq_rq = req_to_mmc_queue_req(req);
	struct mmc_card *card = mq->card;
	struct mmc_host *host = card->host;

	mq_rq->sg = mmc_alloc_sg(mmc_get_max_segments(host), gfp);
	if (!mq_rq->sg)
		return -ENOMEM;

	return 0;
}

static void mmc_exit_request(struct request_queue *q, struct request *req)
{
	struct mmc_queue_req *mq_rq = req_to_mmc_queue_req(req);

	kfree(mq_rq->sg);
	mq_rq->sg = NULL;
}

static int mmc_mq_init_request(struct blk_mq_tag_set *set, struct request *req,
			       unsigned int hctx_idx, unsigned int numa_node)
{
	return __mmc_init_request(set->driver_data, req, GFP_KERNEL);
}

static void mmc_mq_exit_request(struct blk_mq_tag_set *set, struct request *req,
				unsigned int hctx_idx)
{
	struct mmc_queue *mq = set->driver_data;

	mmc_exit_request(mq->queue, req);
}

static blk_status_t mmc_mq_queue_rq(struct blk_mq_hw_ctx *hctx,
				    const struct blk_mq_queue_data *bd)
{
	struct request *req = bd->rq;
	struct request_queue *q = req->q;
	struct mmc_queue *mq = q->queuedata;
	struct mmc_card *card = mq->card;
	struct mmc_host *host = card->host;
	enum mmc_issue_type issue_type;
	enum mmc_issued issued;
	bool get_card, cqe_retune_ok;
	int ret;

	if (mmc_card_removed(mq->card)) {
		req->rq_flags |= RQF_QUIET;
		return BLK_STS_IOERR;
	}

	issue_type = mmc_issue_type(mq, req);

	spin_lock_irq(&mq->lock);

	if (mq->recovery_needed || mq->busy) {
		spin_unlock_irq(&mq->lock);
		return BLK_STS_RESOURCE;
	}

	switch (issue_type) {
	case MMC_ISSUE_DCMD:
		if (mmc_cqe_dcmd_busy(mq)) {
			mq->cqe_busy |= MMC_CQE_DCMD_BUSY;
			spin_unlock_irq(&mq->lock);
			return BLK_STS_RESOURCE;
		}
		break;
	case MMC_ISSUE_ASYNC:
		/*
		 * For MMC host software queue, we only allow 2 requests in
		 * flight to avoid a long latency.
		 */
		if (host->hsq_enabled && mq->in_flight[issue_type] > 2) {
			spin_unlock_irq(&mq->lock);
			return BLK_STS_RESOURCE;
		}
		break;
	default:
		/*
		 * Timeouts are handled by mmc core, and we don't have a host
		 * API to abort requests, so we can't handle the timeout anyway.
		 * However, when the timeout happens, blk_mq_complete_request()
		 * no longer works (to stop the request disappearing under us).
		 * To avoid racing with that, set a large timeout.
		 */
		req->timeout = 600 * HZ;
		break;
	}

	/* Parallel dispatch of requests is not supported at the moment */
	mq->busy = true;

	mq->in_flight[issue_type] += 1;
	get_card = (mmc_tot_in_flight(mq) == 1);
	cqe_retune_ok = (mmc_cqe_qcnt(mq) == 1);

	spin_unlock_irq(&mq->lock);

	if (!(req->rq_flags & RQF_DONTPREP)) {
		req_to_mmc_queue_req(req)->retries = 0;
		req->rq_flags |= RQF_DONTPREP;
	}

	if (get_card)
		mmc_get_card(card, &mq->ctx);

	if (mq->use_cqe) {
		host->retune_now = host->need_retune && cqe_retune_ok &&
				   !host->hold_retune;
	}

	blk_mq_start_request(req);

	issued = mmc_blk_mq_issue_rq(mq, req);

	switch (issued) {
	case MMC_REQ_BUSY:
		ret = BLK_STS_RESOURCE;
		break;
	case MMC_REQ_FAILED_TO_START:
		ret = BLK_STS_IOERR;
		break;
	default:
		ret = BLK_STS_OK;
		break;
	}

	if (issued != MMC_REQ_STARTED) {
		bool put_card = false;

		spin_lock_irq(&mq->lock);
		mq->in_flight[issue_type] -= 1;
		if (mmc_tot_in_flight(mq) == 0)
			put_card = true;
		mq->busy = false;
		spin_unlock_irq(&mq->lock);
		if (put_card)
			mmc_put_card(card, &mq->ctx);
	} else {
		WRITE_ONCE(mq->busy, false);
	}

	return ret;
}

static const struct blk_mq_ops mmc_mq_ops = {
	.queue_rq	= mmc_mq_queue_rq,
	.init_request	= mmc_mq_init_request,
	.exit_request	= mmc_mq_exit_request,
	.complete	= mmc_blk_mq_complete,
	.timeout	= mmc_mq_timed_out,
};

static void mmc_setup_queue(struct mmc_queue *mq, struct mmc_card *card)
{
	struct mmc_host *host = card->host;
	unsigned block_size = 512;

	blk_queue_flag_set(QUEUE_FLAG_NONROT, mq->queue);
	blk_queue_flag_clear(QUEUE_FLAG_ADD_RANDOM, mq->queue);
	if (mmc_can_erase(card))
		mmc_queue_setup_discard(mq->queue, card);

	if (!mmc_dev(host)->dma_mask || !*mmc_dev(host)->dma_mask)
		blk_queue_bounce_limit(mq->queue, BLK_BOUNCE_HIGH);
	blk_queue_max_hw_sectors(mq->queue,
		min(host->max_blk_count, host->max_req_size / 512));
	if (host->can_dma_map_merge)
		WARN(!blk_queue_can_use_dma_map_merging(mq->queue,
							mmc_dev(host)),
		     "merging was advertised but not possible");
	blk_queue_max_segments(mq->queue, mmc_get_max_segments(host));

	if (mmc_card_mmc(card))
		block_size = card->ext_csd.data_sector_size;

	blk_queue_logical_block_size(mq->queue, block_size);
	/*
	 * After blk_queue_can_use_dma_map_merging() was called with succeed,
	 * since it calls blk_queue_virt_boundary(), the mmc should not call
	 * both blk_queue_max_segment_size().
	 */
	if (!host->can_dma_map_merge)
		blk_queue_max_segment_size(mq->queue,
			round_down(host->max_seg_size, block_size));

	dma_set_max_seg_size(mmc_dev(host), queue_max_segment_size(mq->queue));

	INIT_WORK(&mq->recovery_work, mmc_mq_recovery_handler);
	INIT_WORK(&mq->complete_work, mmc_blk_mq_complete_work);

	mutex_init(&mq->complete_lock);

	init_waitqueue_head(&mq->wait);
}

static inline bool mmc_merge_capable(struct mmc_host *host)
{
	return host->caps2 & MMC_CAP2_MERGE_CAPABLE;
}

/* Set queue depth to get a reasonable value for q->nr_requests */
#define MMC_QUEUE_DEPTH 64

/**
 * mmc_init_queue - initialise a queue structure.
 * @mq: mmc queue
 * @card: mmc card to attach this queue
 *
 * Initialise a MMC card request queue.
 */
int mmc_init_queue(struct mmc_queue *mq, struct mmc_card *card)
{
	struct mmc_host *host = card->host;
	int ret;

	mq->card = card;
	mq->use_cqe = host->cqe_enabled;
	
	spin_lock_init(&mq->lock);

	memset(&mq->tag_set, 0, sizeof(mq->tag_set));
	mq->tag_set.ops = &mmc_mq_ops;
	/*
	 * The queue depth for CQE must match the hardware because the request
	 * tag is used to index the hardware queue.
	 */
	if (mq->use_cqe && !host->hsq_enabled)
		mq->tag_set.queue_depth =
			min_t(int, card->ext_csd.cmdq_depth, host->cqe_qdepth);
	else
		mq->tag_set.queue_depth = MMC_QUEUE_DEPTH;
	mq->tag_set.numa_node = NUMA_NO_NODE;
	mq->tag_set.flags = BLK_MQ_F_SHOULD_MERGE | BLK_MQ_F_BLOCKING;
	mq->tag_set.nr_hw_queues = 1;
	mq->tag_set.cmd_size = sizeof(struct mmc_queue_req);
	mq->tag_set.driver_data = mq;

	/*
	 * Since blk_mq_alloc_tag_set() calls .init_request() of mmc_mq_ops,
	 * the host->can_dma_map_merge should be set before to get max_segs
	 * from mmc_get_max_segments().
	 */
	if (mmc_merge_capable(host) &&
	    host->max_segs < MMC_DMA_MAP_MERGE_SEGMENTS &&
	    dma_get_merge_boundary(mmc_dev(host)))
		host->can_dma_map_merge = 1;
	else
		host->can_dma_map_merge = 0;

	ret = blk_mq_alloc_tag_set(&mq->tag_set);
	if (ret)
		return ret;

	mq->queue = blk_mq_init_queue(&mq->tag_set);
	if (IS_ERR(mq->queue)) {
		ret = PTR_ERR(mq->queue);
		goto free_tag_set;
	}

	if (mmc_host_is_spi(host) && host->use_spi_crc)
		mq->queue->backing_dev_info->capabilities |=
			BDI_CAP_STABLE_WRITES;

	mq->queue->queuedata = mq;
	blk_queue_rq_timeout(mq->queue, 60 * HZ);

	mmc_setup_queue(mq, card);
	return 0;

free_tag_set:
	blk_mq_free_tag_set(&mq->tag_set);
	return ret;
}

void mmc_queue_suspend(struct mmc_queue *mq)
{
	blk_mq_quiesce_queue(mq->queue);

	/*
	 * The host remains claimed while there are outstanding requests, so
	 * simply claiming and releasing here ensures there are none.
	 */
	mmc_claim_host(mq->card->host);
	mmc_release_host(mq->card->host);
}

void mmc_queue_resume(struct mmc_queue *mq)
{
	blk_mq_unquiesce_queue(mq->queue);
}

void mmc_cleanup_queue(struct mmc_queue *mq)
{
	struct request_queue *q = mq->queue;

	/*
	 * The legacy code handled the possibility of being suspended,
	 * so do that here too.
	 */
	if (blk_queue_quiesced(q))
		blk_mq_unquiesce_queue(q);

	blk_cleanup_queue(q);
	blk_mq_free_tag_set(&mq->tag_set);

	/*
	 * A request can be completed before the next request, potentially
	 * leaving a complete_work with nothing to do. Such a work item might
	 * still be queued at this point. Flush it.
	 */
	flush_work(&mq->complete_work);

	mq->card = NULL;
}

/*
 * Prepare the sg list(s) to be handed of to the host driver
 */
unsigned int mmc_queue_map_sg(struct mmc_queue *mq, struct mmc_queue_req *mqrq)
{
	struct request *req = mmc_queue_req_to_req(mqrq);

	return blk_rq_map_sg(mq->queue, req, mqrq->sg);
}<|MERGE_RESOLUTION|>--- conflicted
+++ resolved
@@ -129,16 +129,7 @@
 	bool ignore_tout;
 
 	spin_lock_irqsave(&mq->lock, flags);
-<<<<<<< HEAD
-
-	if (mq->recovery_needed || !mq->use_cqe || host->hsq_enabled)
-		ret = BLK_EH_RESET_TIMER;
-	else
-		ret = mmc_cqe_timed_out(req);
-
-=======
 	ignore_tout = mq->recovery_needed || !mq->use_cqe || host->hsq_enabled;
->>>>>>> 358c7c61
 	spin_unlock_irqrestore(&mq->lock, flags);
 
 	return ignore_tout ? BLK_EH_RESET_TIMER : mmc_cqe_timed_out(req);
