// SPDX-License-Identifier: GPL-2.0
/*
 * RTC subsystem, nvmem interface
 *
 * Copyright (C) 2017 Alexandre Belloni
 */

#include <linux/err.h>
#include <linux/types.h>
#include <linux/nvmem-consumer.h>
#include <linux/rtc.h>
#include <linux/slab.h>
#include <linux/sysfs.h>

/*
 * Deprecated ABI compatibility, this should be removed at some point
 */

static const char nvram_warning[] = "Deprecated ABI, please use nvmem";

static ssize_t
rtc_nvram_read(struct file *filp, struct kobject *kobj,
	       struct bin_attribute *attr,
	       char *buf, loff_t off, size_t count)
{
	dev_warn_once(kobj_to_dev(kobj), nvram_warning);

	return nvmem_device_read(attr->private, off, count, buf);
}

static ssize_t
rtc_nvram_write(struct file *filp, struct kobject *kobj,
		struct bin_attribute *attr,
		char *buf, loff_t off, size_t count)
{
	dev_warn_once(kobj_to_dev(kobj), nvram_warning);

	return nvmem_device_write(attr->private, off, count, buf);
}

static int rtc_nvram_register(struct rtc_device *rtc,
			      struct nvmem_device *nvmem, size_t size)
{
	int err;

<<<<<<< HEAD
	rtc->nvram = kzalloc(sizeof(struct bin_attribute), GFP_KERNEL);
=======
	rtc->nvram = kzalloc(sizeof(*rtc->nvram), GFP_KERNEL);
>>>>>>> 0ecfebd2
	if (!rtc->nvram)
		return -ENOMEM;

	rtc->nvram->attr.name = "nvram";
	rtc->nvram->attr.mode = 0644;
	rtc->nvram->private = nvmem;

	sysfs_bin_attr_init(rtc->nvram);

	rtc->nvram->read = rtc_nvram_read;
	rtc->nvram->write = rtc_nvram_write;
	rtc->nvram->size = size;

	err = sysfs_create_bin_file(&rtc->dev.parent->kobj,
				    rtc->nvram);
	if (err) {
		kfree(rtc->nvram);
		rtc->nvram = NULL;
	}

	return err;
}

static void rtc_nvram_unregister(struct rtc_device *rtc)
{
	sysfs_remove_bin_file(&rtc->dev.parent->kobj, rtc->nvram);
	kfree(rtc->nvram);
	rtc->nvram = NULL;
}

/*
 * New ABI, uses nvmem
 */
int rtc_nvmem_register(struct rtc_device *rtc,
		       struct nvmem_config *nvmem_config)
{
	struct nvmem_device *nvmem;

	if (!nvmem_config)
		return -ENODEV;

	nvmem_config->dev = rtc->dev.parent;
	nvmem_config->owner = rtc->owner;
	nvmem = devm_nvmem_register(rtc->dev.parent, nvmem_config);
	if (IS_ERR(nvmem))
		return PTR_ERR(nvmem);

	/* Register the old ABI */
	if (rtc->nvram_old_abi)
		rtc_nvram_register(rtc, nvmem, nvmem_config->size);

	return 0;
}
EXPORT_SYMBOL_GPL(rtc_nvmem_register);

void rtc_nvmem_unregister(struct rtc_device *rtc)
{
	/* unregister the old ABI */
	if (rtc->nvram)
		rtc_nvram_unregister(rtc);
}<|MERGE_RESOLUTION|>--- conflicted
+++ resolved
@@ -43,11 +43,7 @@
 {
 	int err;
 
-<<<<<<< HEAD
-	rtc->nvram = kzalloc(sizeof(struct bin_attribute), GFP_KERNEL);
-=======
 	rtc->nvram = kzalloc(sizeof(*rtc->nvram), GFP_KERNEL);
->>>>>>> 0ecfebd2
 	if (!rtc->nvram)
 		return -ENOMEM;
 
