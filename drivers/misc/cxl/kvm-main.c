/*
 * Copyright 2016 IBM Corp.
 *
 * This program is free software; you can redistribute it and/or
 * modify it under the terms of the GNU General Public License
 * as published by the Free Software Foundation; either version
 * 2 of the License, or (at your option) any later version.
 */

#define pr_fmt(fmt) KBUILD_MODNAME ": " fmt

#include <linux/kernel.h>
#include <linux/module.h>
#include <linux/pci.h>



static int cxl_dma_set_mask(struct pci_dev *pdev, u64 dma_mask)
{

		pr_info("Tag %s:%d\n", __FILE__, __LINE__);

	if (dma_mask < DMA_BIT_MASK(64)) {
		pr_info("%s only 64bit DMA supported on CXL", __func__);
		return -EIO;
	}

	*(pdev->dev.dma_mask) = dma_mask;
	return 0;
}

static int cxl_pci_probe_mode(struct pci_bus *bus)
{
		pr_info("Tag %s:%d\n", __FILE__, __LINE__);

	return PCI_PROBE_NORMAL;
}

static int cxl_setup_msi_irqs(struct pci_dev *pdev, int nvec, int type)
{
		pr_info("Tag %s:%d\n", __FILE__, __LINE__);

	return -ENODEV;
}

static void cxl_teardown_msi_irqs(struct pci_dev *pdev)
{
		pr_info("Tag %s:%d\n", __FILE__, __LINE__);

	/*
	 * MSI should never be set but need still need to provide this call
	 * back.
	 */
}

static bool cxl_pci_enable_device_hook(struct pci_dev *dev)
{
		pr_info("Tag %s:%d\n", __FILE__, __LINE__);

	/* struct pci_controller *phb; */
	/* struct cxl_afu *afu; */

	/* phb = pci_bus_to_host(dev->bus); */
	/* afu = (struct cxl_afu *)phb->private_data; */

	/* if (!cxl_ops->link_ok(afu->adapter, afu)) { */
	/* 	dev_warn(&dev->dev, "%s: Device link is down, refusing to enable AFU\n", __func__); */
	/* 	return false; */
	/* } */

	set_dma_ops(&dev->dev, &dma_direct_ops);
	set_dma_offset(&dev->dev, PAGE_OFFSET);

	return 0;
}

static resource_size_t cxl_pci_window_alignment(struct pci_bus *bus,
						unsigned long type)
{
	pr_info("Tag %s:%d\n", __FILE__, __LINE__);

	return 1;
}

static void cxl_pci_reset_secondary_bus(struct pci_dev *dev)
{
	/* Should we do an AFU reset here ? */
	pr_info("Tag %s:%d\n", __FILE__, __LINE__);

}

/* static int cxl_pcie_cfg_record(u8 bus, u8 devfn) */
/* { */
/* 	return (bus << 8) + devfn; */
/* } */

/* static int cxl_pcie_config_info(struct pci_bus *bus, unsigned int devfn, */
/* 				struct cxl_afu **_afu, int *_record) */
/* { */
/* 	struct pci_controller *phb; */
/* 	struct cxl_afu *afu; */
/* 	int record; */

/* 	phb = pci_bus_to_host(bus); */
/* 	if (phb == NULL) */
/* 		return PCIBIOS_DEVICE_NOT_FOUND; */

/* 	afu = (struct cxl_afu *)phb->private_data; */
/* 	record = cxl_pcie_cfg_record(bus->number, devfn); */
/* 	if (record > afu->crs_num) */
/* 		return PCIBIOS_DEVICE_NOT_FOUND; */

/* 	*_afu = afu; */
/* 	*_record = record; */
/* 	return 0; */
/* } */

<<<<<<< HEAD
static struct pci_dev *dev_cxl;


static int walk_bus(struct pci_dev *dev, void *data)
{
	if (dev->vendor == PCI_VENDOR_ID_IBM &&  dev->class==0x120000) {
		pr_info("%p\n",dev);
		dev_cxl = 
		return 1;
	}
	return 0;
=======
static int cxl_pcie_read_config(struct pci_bus *bus, unsigned int devfn,
				int offset, int len, u32 *val)
{
	//pr_info("Tag %s, %s:%d\n", __FUNCTION__, __FILE__, __LINE__);
	pr_info("%s, Devfn=%d offset=%d len=%d \n", __FUNCTION__, devfn, offset, len);


	if (devfn)
		return PCIBIOS_DEVICE_NOT_FOUND;
	WARN(1, "Test");
	/* int rc, record; */
	/* struct cxl_afu *afu; */
	/* u8 val8; */
	/* u16 val16; */
	/* u32 val32; */

	/* rc = cxl_pcie_config_info(bus, devfn, &afu, &record); */
	/* if (rc) */
	/* 	return rc; */

	/* switch (len) { */
	/* case 1: */
	/* 	rc = cxl_ops->afu_cr_read8(afu, record, offset,	&val8); */
	/* 	*val = val8; */
	/* 	break; */
	/* case 2: */
	/* 	rc = cxl_ops->afu_cr_read16(afu, record, offset, &val16); */
	/* 	*val = val16; */
	/* 	break; */
	/* case 4: */
	/* 	rc = cxl_ops->afu_cr_read32(afu, record, offset, &val32); */
	/* 	*val = val32; */
	/* 	break; */
	/* default: */
	/* 	WARN_ON(1); */
	/* } */

	/* if (rc) */
	/* 	return PCIBIOS_DEVICE_NOT_FOUND; */

	return PCIBIOS_SUCCESSFUL;
}

static int cxl_pcie_write_config(struct pci_bus *bus, unsigned int devfn,
				 int offset, int len, u32 val)
{

	pr_info("Tag %s, %s:%d\n", __FUNCTION__, __FILE__, __LINE__);
	/* int rc, record; */
	/* struct cxl_afu *afu; */

	/* rc = cxl_pcie_config_info(bus, devfn, &afu, &record); */
	/* if (rc) */
	/* 	return rc; */

	/* switch (len) { */
	/* case 1: */
	/* 	rc = cxl_ops->afu_cr_write8(afu, record, offset, val & 0xff); */
	/* 	break; */
	/* case 2: */
	/* 	rc = cxl_ops->afu_cr_write16(afu, record, offset, val & 0xffff); */
	/* 	break; */
	/* case 4: */
	/* 	rc = cxl_ops->afu_cr_write32(afu, record, offset, val); */
	/* 	break; */
	/* default: */
	/* 	WARN_ON(1); */
	/* } */

	/* if (rc) */
		return PCIBIOS_SET_FAILED;

	/* return PCIBIOS_SUCCESSFUL; */
>>>>>>> c541d22e
}

static struct pci_ops cxl_pcie_pci_ops =
{
	.read = cxl_pcie_read_config,
	.write = cxl_pcie_write_config,
};


static struct pci_controller_ops cxl_pci_controller_ops =
{
	.probe_mode = cxl_pci_probe_mode,
	.enable_device_hook = cxl_pci_enable_device_hook,
	/* .disable_device = _cxl_pci_disable_device, */
	/* .release_device = _cxl_pci_disable_device, */
	.window_alignment = cxl_pci_window_alignment,
	.reset_secondary_bus = cxl_pci_reset_secondary_bus,
	.setup_msi_irqs = cxl_setup_msi_irqs,
	.teardown_msi_irqs = cxl_teardown_msi_irqs,
	.dma_set_mask = cxl_dma_set_mask,
};



static int __init init_cxl_kvm(void)
{
<<<<<<< HEAD

	struct pci_dev cxl_dev = pci_get_device(PCI_VENDOR_ID_IBM, 0x4350);


		pr_info("%p\n",dev);
	
  return 0;
=======
  	struct pci_dev *cxl_dev;
	struct device * parent;
	struct pci_controller *phb;
	struct device_node *vphb_dn;


	/* creating kvm vphb bus only supported on bare-metal */
	if (!cpu_has_feature(CPU_FTR_HVMODE)) {
		dev_info(&cxl_dev->dev,"VFIO vphb bus only supported on bare metal");
		return -ENODEV;
	}

	/* Right noow find a capi card for out work.*/
	/* TODO: Ultimatly need to walk to pci bus to find all the capi devices */
	//	cxl_dev = pci_get_device(PCI_VENDOR_ID_IBM, 0x4350, NULL);
	cxl_dev = pci_get_device(PCI_VENDOR_ID_IBM, 0x477, NULL);

	if (!cxl_dev) {
		pr_err("No suitable cxl device found\n");
		return -ENODEV;
	}

	pr_info("%p\n",cxl_dev);

	parent = cxl_dev->dev.parent;
	vphb_dn = parent->of_node;

	/* Alloc and setup PHB data structure */
	phb = pcibios_alloc_controller(vphb_dn);
	if (!phb)
		return -ENODEV;

	/* Setup parent in sysfs */
	phb->parent = parent;

	/* Setup the PHB using arch provided callback */
	phb->ops = &cxl_pcie_pci_ops;
	phb->cfg_addr = NULL;
	phb->cfg_data = NULL;
	phb->private_data = NULL;
	phb->controller_ops = cxl_pci_controller_ops;

	/* Scan the bus */
	pcibios_scan_phb(phb);
	if (phb->bus == NULL)
		return -ENXIO;

	/* Claim resources. This might need some rework as well depending
	 * whether we are doing probe-only or not, like assigning unassigned
	 * resources etc...
	 */
	pcibios_claim_one_bus(phb->bus);

	/* Add probed PCI devices to the device model */
	pci_bus_add_devices(phb->bus);

	pci_dev_put(cxl_dev);
	return 0;
>>>>>>> c541d22e
}


static void __exit exit_cxl_kvm(void)
{
  pr_info("Module unloaded");
}

module_init(init_cxl_kvm);
module_exit(exit_cxl_kvm);

MODULE_DESCRIPTION("IBM Coherent Accelerator");
MODULE_LICENSE("GPL");<|MERGE_RESOLUTION|>--- conflicted
+++ resolved
@@ -115,19 +115,6 @@
 /* 	return 0; */
 /* } */
 
-<<<<<<< HEAD
-static struct pci_dev *dev_cxl;
-
-
-static int walk_bus(struct pci_dev *dev, void *data)
-{
-	if (dev->vendor == PCI_VENDOR_ID_IBM &&  dev->class==0x120000) {
-		pr_info("%p\n",dev);
-		dev_cxl = 
-		return 1;
-	}
-	return 0;
-=======
 static int cxl_pcie_read_config(struct pci_bus *bus, unsigned int devfn,
 				int offset, int len, u32 *val)
 {
@@ -201,7 +188,6 @@
 		return PCIBIOS_SET_FAILED;
 
 	/* return PCIBIOS_SUCCESSFUL; */
->>>>>>> c541d22e
 }
 
 static struct pci_ops cxl_pcie_pci_ops =
@@ -228,15 +214,6 @@
 
 static int __init init_cxl_kvm(void)
 {
-<<<<<<< HEAD
-
-	struct pci_dev cxl_dev = pci_get_device(PCI_VENDOR_ID_IBM, 0x4350);
-
-
-		pr_info("%p\n",dev);
-	
-  return 0;
-=======
   	struct pci_dev *cxl_dev;
 	struct device * parent;
 	struct pci_controller *phb;
@@ -295,7 +272,6 @@
 
 	pci_dev_put(cxl_dev);
 	return 0;
->>>>>>> c541d22e
 }
 
 
