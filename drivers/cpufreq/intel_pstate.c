--- conflicted
+++ resolved
@@ -1475,47 +1475,6 @@
 	return target;
 }
 
-<<<<<<< HEAD
-static inline int32_t get_target_pstate_use_performance(struct cpudata *cpu)
-{
-	int32_t perf_scaled, max_pstate, current_pstate, sample_ratio;
-	u64 duration_ns;
-
-	/*
-	 * perf_scaled is the ratio of the average P-state during the last
-	 * sampling period to the P-state requested last time (in percent).
-	 *
-	 * That measures the system's response to the previous P-state
-	 * selection.
-	 */
-	max_pstate = cpu->pstate.max_pstate_physical;
-	current_pstate = cpu->pstate.current_pstate;
-	perf_scaled = mul_ext_fp(cpu->sample.core_avg_perf,
-			       div_fp(100 * max_pstate, current_pstate));
-
-	/*
-	 * Since our utilization update callback will not run unless we are
-	 * in C0, check if the actual elapsed time is significantly greater (3x)
-	 * than our sample interval.  If it is, then we were idle for a long
-	 * enough period of time to adjust our performance metric.
-	 */
-	duration_ns = cpu->sample.time - cpu->last_sample_time;
-	if ((s64)duration_ns > pid_params.sample_rate_ns * 3) {
-		sample_ratio = div_fp(pid_params.sample_rate_ns, duration_ns);
-		perf_scaled = mul_fp(perf_scaled, sample_ratio);
-	} else {
-		sample_ratio = div_fp(100 * (cpu->sample.mperf << cpu->aperf_mperf_shift),
-				      cpu->sample.tsc);
-		if (sample_ratio < int_tofp(1))
-			perf_scaled = 0;
-	}
-
-	cpu->sample.busy_scaled = perf_scaled;
-	return cpu->pstate.current_pstate - pid_calc(&cpu->pid, perf_scaled);
-}
-
-=======
->>>>>>> bb176f67
 static int intel_pstate_prepare_request(struct cpudata *cpu, int pstate)
 {
 	int max_pstate = intel_pstate_get_base_pstate(cpu);
@@ -1560,26 +1519,6 @@
 		fp_toint(cpu->iowait_boost * 100));
 }
 
-<<<<<<< HEAD
-static void intel_pstate_update_util_pid(struct update_util_data *data,
-					 u64 time, unsigned int flags)
-{
-	struct cpudata *cpu = container_of(data, struct cpudata, update_util);
-	u64 delta_ns = time - cpu->sample.time;
-
-	if ((s64)delta_ns < pid_params.sample_rate_ns)
-		return;
-
-	if (intel_pstate_sample(cpu, time)) {
-		int target_pstate;
-
-		target_pstate = get_target_pstate_use_performance(cpu);
-		intel_pstate_adjust_pstate(cpu, target_pstate);
-	}
-}
-
-=======
->>>>>>> bb176f67
 static void intel_pstate_update_util(struct update_util_data *data, u64 time,
 				     unsigned int flags)
 {
@@ -2201,14 +2140,7 @@
 	pstate_funcs.get_scaling = funcs->get_scaling;
 	pstate_funcs.get_val   = funcs->get_val;
 	pstate_funcs.get_vid   = funcs->get_vid;
-<<<<<<< HEAD
-	pstate_funcs.update_util = funcs->update_util;
 	pstate_funcs.get_aperf_mperf_shift = funcs->get_aperf_mperf_shift;
-
-	intel_pstate_use_acpi_profile();
-=======
-	pstate_funcs.get_aperf_mperf_shift = funcs->get_aperf_mperf_shift;
->>>>>>> bb176f67
 }
 
 #ifdef CONFIG_ACPI
