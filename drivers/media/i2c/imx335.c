--- conflicted
+++ resolved
@@ -111,32 +111,12 @@
 #define IMX335_REG_THS_EXIT		CCI_REG16_LE(0x3a26)
 #define IMX335_REG_TPLX			CCI_REG16_LE(0x3a28)
 
-/* Test pattern generator */
-#define IMX335_REG_TPG		0x329e
-#define IMX335_TPG_ALL_000	0
-#define IMX335_TPG_ALL_FFF	1
-#define IMX335_TPG_ALL_555	2
-#define IMX335_TPG_ALL_AAA	3
-#define IMX335_TPG_TOG_555_AAA	4
-#define IMX335_TPG_TOG_AAA_555	5
-#define IMX335_TPG_TOG_000_555	6
-#define IMX335_TPG_TOG_555_000	7
-#define IMX335_TPG_TOG_000_FFF	8
-#define IMX335_TPG_TOG_FFF_000	9
-#define IMX335_TPG_H_COLOR_BARS 10
-#define IMX335_TPG_V_COLOR_BARS 11
-
 /* Input clock rate */
 #define IMX335_INCLK_RATE		24000000
 
 /* CSI2 HW configuration */
 #define IMX335_LINK_FREQ_594MHz		594000000LL
 #define IMX335_LINK_FREQ_445MHz		445500000LL
-<<<<<<< HEAD
-
-#define IMX335_NUM_DATA_LANES	4
-=======
->>>>>>> 0c383648
 
 #define IMX335_NUM_DATA_LANES	4
 
@@ -147,19 +127,6 @@
 #define IMX335_PIXEL_ARRAY_TOP		12U
 #define IMX335_PIXEL_ARRAY_WIDTH	2592U
 #define IMX335_PIXEL_ARRAY_HEIGHT	1944U
-<<<<<<< HEAD
-
-/**
- * struct imx335_reg - imx335 sensor register
- * @address: Register address
- * @val: Register value
- */
-struct imx335_reg {
-	u16 address;
-	u8 val;
-};
-=======
->>>>>>> 0c383648
 
 /**
  * struct imx335_reg_list - imx335 sensor register list
@@ -169,12 +136,6 @@
 struct imx335_reg_list {
 	u32 num_of_regs;
 	const struct cci_reg_sequence *regs;
-};
-
-static const char * const imx335_supply_name[] = {
-	"avdd", /* Analog (2.9V) supply */
-	"ovdd", /* Digital I/O (1.8V) supply */
-	"dvdd", /* Digital Core (1.2V) supply */
 };
 
 static const char * const imx335_supply_name[] = {
@@ -215,10 +176,7 @@
  * @pad: Media pad. Only one pad supported
  * @reset_gpio: Sensor reset gpio
  * @supplies: Regulator supplies to handle power control
-<<<<<<< HEAD
-=======
  * @cci: CCI register map
->>>>>>> 0c383648
  * @inclk: Sensor input clock
  * @ctrl_handler: V4L2 control handler
  * @link_freq_ctrl: Pointer to link frequency control
@@ -241,10 +199,7 @@
 	struct media_pad pad;
 	struct gpio_desc *reset_gpio;
 	struct regulator_bulk_data supplies[ARRAY_SIZE(imx335_supply_name)];
-<<<<<<< HEAD
-=======
 	struct regmap *cci;
->>>>>>> 0c383648
 
 	struct clk *inclk;
 	struct v4l2_ctrl_handler ctrl_handler;
@@ -297,142 +252,6 @@
 };
 
 /* Sensor mode registers */
-<<<<<<< HEAD
-static const struct imx335_reg mode_2592x1940_regs[] = {
-	{0x3000, 0x01},
-	{0x3002, 0x00},
-	{0x3018, 0x04},
-	{0x302c, 0x3c},
-	{0x302e, 0x20},
-	{0x3056, 0x94},
-	{0x3074, 0xc8},
-	{0x3076, 0x28},
-	{0x304c, 0x00},
-	{0x31a1, 0x00},
-	{0x3288, 0x21},
-	{0x328a, 0x02},
-	{0x3414, 0x05},
-	{0x3416, 0x18},
-	{0x3648, 0x01},
-	{0x364a, 0x04},
-	{0x364c, 0x04},
-	{0x3678, 0x01},
-	{0x367c, 0x31},
-	{0x367e, 0x31},
-	{0x3706, 0x10},
-	{0x3708, 0x03},
-	{0x3714, 0x02},
-	{0x3715, 0x02},
-	{0x3716, 0x01},
-	{0x3717, 0x03},
-	{0x371c, 0x3d},
-	{0x371d, 0x3f},
-	{0x372c, 0x00},
-	{0x372d, 0x00},
-	{0x372e, 0x46},
-	{0x372f, 0x00},
-	{0x3730, 0x89},
-	{0x3731, 0x00},
-	{0x3732, 0x08},
-	{0x3733, 0x01},
-	{0x3734, 0xfe},
-	{0x3735, 0x05},
-	{0x3740, 0x02},
-	{0x375d, 0x00},
-	{0x375e, 0x00},
-	{0x375f, 0x11},
-	{0x3760, 0x01},
-	{0x3768, 0x1b},
-	{0x3769, 0x1b},
-	{0x376a, 0x1b},
-	{0x376b, 0x1b},
-	{0x376c, 0x1a},
-	{0x376d, 0x17},
-	{0x376e, 0x0f},
-	{0x3776, 0x00},
-	{0x3777, 0x00},
-	{0x3778, 0x46},
-	{0x3779, 0x00},
-	{0x377a, 0x89},
-	{0x377b, 0x00},
-	{0x377c, 0x08},
-	{0x377d, 0x01},
-	{0x377e, 0x23},
-	{0x377f, 0x02},
-	{0x3780, 0xd9},
-	{0x3781, 0x03},
-	{0x3782, 0xf5},
-	{0x3783, 0x06},
-	{0x3784, 0xa5},
-	{0x3788, 0x0f},
-	{0x378a, 0xd9},
-	{0x378b, 0x03},
-	{0x378c, 0xeb},
-	{0x378d, 0x05},
-	{0x378e, 0x87},
-	{0x378f, 0x06},
-	{0x3790, 0xf5},
-	{0x3792, 0x43},
-	{0x3794, 0x7a},
-	{0x3796, 0xa1},
-	{0x37b0, 0x36},
-	{0x3a00, 0x00},
-};
-
-static const struct imx335_reg raw10_framefmt_regs[] = {
-	{0x3050, 0x00},
-	{0x319d, 0x00},
-	{0x341c, 0xff},
-	{0x341d, 0x01},
-};
-
-static const struct imx335_reg raw12_framefmt_regs[] = {
-	{0x3050, 0x01},
-	{0x319d, 0x01},
-	{0x341c, 0x47},
-	{0x341d, 0x00},
-};
-
-static const struct imx335_reg mipi_data_rate_1188Mbps[] = {
-	{0x300c, 0x3b},
-	{0x300d, 0x2a},
-	{0x314c, 0xc6},
-	{0x314d, 0x00},
-	{0x315a, 0x02},
-	{0x3168, 0xa0},
-	{0x316a, 0x7e},
-	{0x319e, 0x01},
-	{0x3a18, 0x8f},
-	{0x3a1a, 0x4f},
-	{0x3a1c, 0x47},
-	{0x3a1e, 0x37},
-	{0x3a1f, 0x01},
-	{0x3a20, 0x4f},
-	{0x3a22, 0x87},
-	{0x3a24, 0x4f},
-	{0x3a26, 0x7f},
-	{0x3a28, 0x3f},
-};
-
-static const struct imx335_reg mipi_data_rate_891Mbps[] = {
-	{0x300c, 0x3b},
-	{0x300d, 0x2a},
-	{0x314c, 0x29},
-	{0x314d, 0x01},
-	{0x315a, 0x06},
-	{0x3168, 0xa0},
-	{0x316a, 0x7e},
-	{0x319e, 0x02},
-	{0x3a18, 0x7f},
-	{0x3a1a, 0x37},
-	{0x3a1c, 0x37},
-	{0x3a1e, 0xf7},
-	{0x3a20, 0x3f},
-	{0x3a22, 0x6f},
-	{0x3a24, 0x3f},
-	{0x3a26, 0x5f},
-	{0x3a28, 0x2f},
-=======
 static const struct cci_reg_sequence mode_2592x1940_regs[] = {
 	{ IMX335_REG_MODE_SELECT, IMX335_MODE_STANDBY },
 	{ IMX335_REG_MASTER_MODE, 0x00 },
@@ -562,7 +381,6 @@
 	{ IMX335_REG_THS_TRAIL, 0x3f },
 	{ IMX335_REG_THS_EXIT, 0x5f },
 	{ IMX335_REG_TPLX, 0x2f },
->>>>>>> 0c383648
 };
 
 static const s64 link_freq[] = {
@@ -713,49 +531,6 @@
 	return ret;
 }
 
-static int imx335_update_test_pattern(struct imx335 *imx335, u32 pattern_index)
-{
-	int ret;
-
-	if (pattern_index >= ARRAY_SIZE(imx335_tpg_val))
-		return -EINVAL;
-
-	if (pattern_index) {
-		const struct imx335_reg tpg_enable_regs[] = {
-			{ 0x3148, 0x10 },
-			{ 0x3280, 0x00 },
-			{ 0x329c, 0x01 },
-			{ 0x32a0, 0x11 },
-			{ 0x3302, 0x00 },
-			{ 0x3303, 0x00 },
-			{ 0x336c, 0x00 },
-		};
-
-		ret = imx335_write_reg(imx335, IMX335_REG_TPG, 1,
-				       imx335_tpg_val[pattern_index]);
-		if (ret)
-			return ret;
-
-		ret = imx335_write_regs(imx335, tpg_enable_regs,
-					ARRAY_SIZE(tpg_enable_regs));
-	} else {
-		const struct imx335_reg tpg_disable_regs[] = {
-			{ 0x3148, 0x00 },
-			{ 0x3280, 0x01 },
-			{ 0x329c, 0x00 },
-			{ 0x32a0, 0x10 },
-			{ 0x3302, 0x32 },
-			{ 0x3303, 0x00 },
-			{ 0x336c, 0x01 },
-		};
-
-		ret = imx335_write_regs(imx335, tpg_disable_regs,
-					ARRAY_SIZE(tpg_disable_regs));
-	}
-
-	return ret;
-}
-
 /**
  * imx335_set_ctrl() - Set subdevice control
  * @ctrl: pointer to v4l2_ctrl structure
@@ -791,7 +566,6 @@
 						IMX335_EXPOSURE_OFFSET,
 						1, IMX335_EXPOSURE_DEFAULT);
 	}
-<<<<<<< HEAD
 
 	/*
 	 * Applying V4L2 control value only happens
@@ -800,16 +574,6 @@
 	if (pm_runtime_get_if_in_use(imx335->dev) == 0)
 		return 0;
 
-=======
-
-	/*
-	 * Applying V4L2 control value only happens
-	 * when power is up for streaming.
-	 */
-	if (pm_runtime_get_if_in_use(imx335->dev) == 0)
-		return 0;
-
->>>>>>> 0c383648
 	switch (ctrl->id) {
 	case V4L2_CID_EXPOSURE:
 		exposure = ctrl->val;
@@ -1060,14 +824,6 @@
 {
 	switch (imx335->cur_mbus_code) {
 	case MEDIA_BUS_FMT_SRGGB10_1X10:
-<<<<<<< HEAD
-		return imx335_write_regs(imx335, raw10_framefmt_regs,
-					 ARRAY_SIZE(raw10_framefmt_regs));
-
-	case MEDIA_BUS_FMT_SRGGB12_1X12:
-		return imx335_write_regs(imx335, raw12_framefmt_regs,
-					 ARRAY_SIZE(raw12_framefmt_regs));
-=======
 		return cci_multi_reg_write(imx335->cci, raw10_framefmt_regs,
 					   ARRAY_SIZE(raw10_framefmt_regs),
 					   NULL);
@@ -1076,7 +832,6 @@
 		return cci_multi_reg_write(imx335->cci, raw12_framefmt_regs,
 					   ARRAY_SIZE(raw12_framefmt_regs),
 					   NULL);
->>>>>>> 0c383648
 	}
 
 	return -EINVAL;
@@ -1095,12 +850,8 @@
 
 	/* Setup PLL */
 	reg_list = &link_freq_reglist[__ffs(imx335->link_freq_bitmap)];
-<<<<<<< HEAD
-	ret = imx335_write_regs(imx335, reg_list->regs, reg_list->num_of_regs);
-=======
 	ret = cci_multi_reg_write(imx335->cci, reg_list->regs,
 				  reg_list->num_of_regs, NULL);
->>>>>>> 0c383648
 	if (ret) {
 		dev_err(imx335->dev, "%s failed to set plls\n", __func__);
 		return ret;
@@ -1117,15 +868,6 @@
 
 	ret = imx335_set_framefmt(imx335);
 	if (ret) {
-<<<<<<< HEAD
-		dev_err(imx335->dev, "fail to write initial registers\n");
-		return ret;
-	}
-
-	ret = imx335_set_framefmt(imx335);
-	if (ret) {
-=======
->>>>>>> 0c383648
 		dev_err(imx335->dev, "%s failed to set frame format: %d\n",
 			__func__, ret);
 		return ret;
@@ -1225,11 +967,7 @@
 		return ret;
 
 	if (val != IMX335_ID) {
-<<<<<<< HEAD
-		dev_err(imx335->dev, "chip id mismatch: %x!=%x\n",
-=======
 		dev_err(imx335->dev, "chip id mismatch: %x!=%llx\n",
->>>>>>> 0c383648
 			IMX335_ID, val);
 		return -ENXIO;
 	}
@@ -1424,16 +1162,12 @@
 	u32 lpfr;
 	int ret;
 
-<<<<<<< HEAD
-	ret = v4l2_ctrl_handler_init(ctrl_hdlr, 7);
-=======
 	ret = v4l2_fwnode_device_parse(imx335->dev, &props);
 	if (ret)
 		return ret;
 
 	/* v4l2_fwnode_device_properties can add two more controls */
 	ret = v4l2_ctrl_handler_init(ctrl_hdlr, 9);
->>>>>>> 0c383648
 	if (ret)
 		return ret;
 
