--- conflicted
+++ resolved
@@ -83,10 +83,7 @@
 config MACH_OMAP3517EVM
 	bool "OMAP3517/ AM3517 EVM board"
 	depends on ARCH_OMAP3 && ARCH_OMAP34XX
-<<<<<<< HEAD
-=======
 	select OMAP_PACKAGE_CBB
->>>>>>> 2fbe74b9
 
 config MACH_OMAP3_PANDORA
 	bool "OMAP3 Pandora"
@@ -150,22 +147,6 @@
 	depends on ARCH_OMAP3 && ARCH_OMAP34XX
 	select OMAP_PACKAGE_CBP
 
-config MACH_OMAP_ZOOM3
-	bool "OMAP3630 Zoom3 board"
-	depends on ARCH_OMAP3 && ARCH_OMAP34XX
-
-config MACH_CM_T35
-	bool "CompuLab CM-T35 module"
-	depends on ARCH_OMAP3 && ARCH_OMAP34XX
-
-config MACH_IGEP0020
-	bool "IGEP0020"
-	depends on ARCH_OMAP3 && ARCH_OMAP34XX
-
-config MACH_OMAP_3630SDP
-	bool "OMAP3630 SDP board"
-	depends on ARCH_OMAP3 && ARCH_OMAP34XX
-
 config MACH_OMAP_4430SDP
 	bool "OMAP 4430 SDP board"
 	depends on ARCH_OMAP4
@@ -176,8 +157,6 @@
 	select OC_ETM
 	help
 	  Say Y here to enable debugging hardware of omap3
-<<<<<<< HEAD
-=======
 
 config OMAP3_SDRC_AC_TIMING
 	bool "Enable SDRC AC timing register changes"
@@ -190,4 +169,3 @@
 	  users who will wish to say yes at this point - almost everyone will
 	  wish to say no.  Selecting yes without understanding what is
 	  going on could result in system crashes;
->>>>>>> 2fbe74b9
